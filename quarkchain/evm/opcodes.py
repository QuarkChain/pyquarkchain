--- conflicted
+++ resolved
@@ -1,6 +1,6 @@
 # schema: [opcode, ins, outs, gas]
 
-# TODO: Add op code to enable scalability functions such as
+# TODO: Add op code to enable scability functions such as
 # - Number of shards
 # - Send balance to the address of another shard
 opcodes = {
@@ -14,13 +14,8 @@
     0x07: ["SMOD", 2, 1, 5],
     0x08: ["ADDMOD", 3, 1, 8],
     0x09: ["MULMOD", 3, 1, 8],
-<<<<<<< HEAD
-    0x0a: ["EXP", 2, 1, 10],
-    0x0b: ["SIGNEXTEND", 2, 1, 5],
-=======
     0x0A: ["EXP", 2, 1, 10],
     0x0B: ["SIGNEXTEND", 2, 1, 5],
->>>>>>> e7ebb8e3
     0x10: ["LT", 2, 1, 3],
     0x11: ["GT", 2, 1, 3],
     0x12: ["SLT", 2, 1, 3],
@@ -31,20 +26,13 @@
     0x17: ["OR", 2, 1, 3],
     0x18: ["XOR", 2, 1, 3],
     0x19: ["NOT", 1, 1, 3],
-<<<<<<< HEAD
-    0x1a: ["BYTE", 2, 1, 3],
-    0x1b: ["SHL", 2, 1, 3],
-    0x1c: ["SHR", 2, 1, 3],
-    0x1d: ["SAR", 2, 1, 3],
-    0x20: ["SHA3", 2, 1, 30],
-    0x30: ["ADDRESS", 0, 1, 2],
-    0x31: ["BALANCE", 1, 1, 20],  # now 400
-=======
     0x1A: ["BYTE", 2, 1, 3],
+    0x1B: ["SHL", 2, 1, 3],
+    0x1C: ["SHR", 2, 1, 3],
+    0x1D: ["SAR", 2, 1, 3],
     0x20: ["SHA3", 2, 1, 30],
     0x30: ["ADDRESS", 0, 1, 2],
     0x31: ["BALANCE", 1, 1, 400],
->>>>>>> e7ebb8e3
     0x32: ["ORIGIN", 0, 1, 2],
     0x33: ["CALLER", 0, 1, 2],
     0x34: ["CALLVALUE", 0, 1, 2],
@@ -53,19 +41,11 @@
     0x37: ["CALLDATACOPY", 3, 0, 3],
     0x38: ["CODESIZE", 0, 1, 2],
     0x39: ["CODECOPY", 3, 0, 3],
-<<<<<<< HEAD
-    0x3a: ["GASPRICE", 0, 1, 2],
-    0x3b: ["EXTCODESIZE", 1, 1, 20],  # now 700
-    0x3c: ["EXTCODECOPY", 4, 0, 20],  # now 700
-    0x3d: ["RETURNDATASIZE", 0, 1, 2],
-    0x3e: ["RETURNDATACOPY", 3, 0, 3],
-=======
     0x3A: ["GASPRICE", 0, 1, 2],
     0x3B: ["EXTCODESIZE", 1, 1, 700],
     0x3C: ["EXTCODECOPY", 4, 0, 700],
     0x3D: ["RETURNDATASIZE", 0, 1, 2],
     0x3E: ["RETURNDATACOPY", 3, 0, 3],
->>>>>>> e7ebb8e3
     0x40: ["BLOCKHASH", 1, 1, 20],
     0x41: ["COINBASE", 0, 1, 2],
     0x42: ["TIMESTAMP", 0, 1, 2],
@@ -76,38 +56,13 @@
     0x51: ["MLOAD", 1, 1, 3],
     0x52: ["MSTORE", 2, 0, 3],
     0x53: ["MSTORE8", 2, 0, 3],
-<<<<<<< HEAD
-    0x54: ["SLOAD", 1, 1, 50],  # 200 now
-=======
     0x54: ["SLOAD", 1, 1, 200],
->>>>>>> e7ebb8e3
     # actual cost 5000-20000 depending on circumstance
     0x55: ["SSTORE", 2, 0, 0],
     0x56: ["JUMP", 1, 0, 8],
     0x57: ["JUMPI", 2, 0, 10],
     0x58: ["PC", 0, 1, 2],
     0x59: ["MSIZE", 0, 1, 2],
-<<<<<<< HEAD
-    0x5a: ["GAS", 0, 1, 2],
-    0x5b: ["JUMPDEST", 0, 0, 1],
-    0xa0: ["LOG0", 2, 0, 375],
-    0xa1: ["LOG1", 3, 0, 750],
-    0xa2: ["LOG2", 4, 0, 1125],
-    0xa3: ["LOG3", 5, 0, 1500],
-    0xa4: ["LOG4", 6, 0, 1875],
-    # 0xe1: ['SLOADBYTES', 3, 0, 50], # to be discontinued
-    # 0xe2: ['SSTOREBYTES', 3, 0, 0], # to be discontinued
-    # 0xe3: ['SSIZE', 1, 1, 50], # to be discontinued
-    0xf0: ["CREATE", 3, 1, 32000],
-    0xf1: ["CALL", 7, 1, 40],  # 700 now
-    0xf2: ["CALLCODE", 7, 1, 40],  # 700 now
-    0xf3: ["RETURN", 2, 0, 0],
-    0xf4: ["DELEGATECALL", 6, 1, 40],  # 700 now
-    0xf5: ["CALLBLACKBOX", 7, 1, 40],
-    0xfa: ["STATICCALL", 6, 1, 40],
-    0xfd: ["REVERT", 2, 0, 0],
-    0xff: ["SUICIDE", 1, 0, 0],  # 5000 now
-=======
     0x5A: ["GAS", 0, 1, 2],
     0x5B: ["JUMPDEST", 0, 0, 1],
     0xA0: ["LOG0", 2, 0, 375],
@@ -127,23 +82,14 @@
     0xFA: ["STATICCALL", 6, 1, 700],
     0xFD: ["REVERT", 2, 0, 0],
     0xFF: ["SUICIDE", 1, 0, 5000],
->>>>>>> e7ebb8e3
 }
 
 for i in range(1, 33):
-<<<<<<< HEAD
-    opcodes[0x5f + i] = ["PUSH" + str(i), 0, 1, 3]
-
-for i in range(1, 17):
-    opcodes[0x7f + i] = ["DUP" + str(i), i, i + 1, 3]
-    opcodes[0x8f + i] = ["SWAP" + str(i), i + 1, i + 1, 3]
-=======
     opcodes[0x5F + i] = ["PUSH" + str(i), 0, 1, 3]
 
 for i in range(1, 17):
     opcodes[0x7F + i] = ["DUP" + str(i), i, i + 1, 3]
     opcodes[0x8F + i] = ["SWAP" + str(i), i + 1, i + 1, 3]
->>>>>>> e7ebb8e3
 
 reverse_opcodes = {}
 for o in opcodes:
@@ -154,11 +100,7 @@
 GDEFAULT = 1
 GMEMORY = 3
 GQUADRATICMEMDENOM = 512  # 1 gas per 512 quadwords
-<<<<<<< HEAD
-GEXPONENTBYTE = 10  # cost of EXP exponent per byte
-=======
 GEXPONENTBYTE = 50  # cost of EXP exponent per byte
->>>>>>> e7ebb8e3
 GCOPY = 3  # cost to copy one 32 byte word
 GCONTRACTBYTE = 200  # one byte of code in contract creation
 GCALLVALUETRANSFER = 9000  # non-zero-valued call
