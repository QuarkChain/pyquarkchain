--- conflicted
+++ resolved
@@ -492,7 +492,9 @@
         self.block_difficulty = state.block_difficulty
         self.block_gas_limit = state.gas_limit
         self.log = lambda addr, topics, data: state.add_log(Log(addr, topics, data))
-        self.create = lambda msg, salt: create_contract(self, msg, salt)
+        self.create = lambda msg, contract_recipient, salt: create_contract(
+            self, msg, contract_recipient, salt
+        )
         self.msg = lambda msg: _apply_msg(self, msg, self.get_code(msg.code_address))
         self.account_exists = state.account_exists
         self.blockhash_store = 0x20
@@ -604,11 +606,9 @@
     return utils.sha3(rlp.encode(to_encode))[12:]
 
 
-<<<<<<< HEAD
-def create_contract(ext, msg, salt: Optional[bytes] = None):
-=======
-def create_contract(ext, msg, contract_receipient=b""):
->>>>>>> 3fbe6dd3
+def create_contract(
+    ext, msg, contract_recipient: Optional[bytes] = b"", salt: Optional[bytes] = None
+):
     log_msg.debug("CONTRACT CREATION")
 
     if msg.transfer_token_id != ext.default_state_token:
@@ -620,20 +620,17 @@
     if ext.tx_origin != msg.sender:
         ext.increment_nonce(msg.sender)
 
-<<<<<<< HEAD
     nonce = utils.encode_int(ext.get_nonce(msg.sender) - 1)
     if salt is not None:
         msg.to = mk_contract_address(
             msg.sender, nonce, msg.to_full_shard_key, salt, utils.sha3(code)
         )
     else:
-=======
-    if contract_receipient != b"":
-        msg.to = contract_receipient
-    else:
-        nonce = utils.encode_int(ext.get_nonce(msg.sender) - 1)
->>>>>>> 3fbe6dd3
-        msg.to = mk_contract_address(msg.sender, nonce, msg.to_full_shard_key)
+        if contract_recipient != b"":
+            msg.to = contract_recipient
+        else:
+            nonce = utils.encode_int(ext.get_nonce(msg.sender) - 1)
+            msg.to = mk_contract_address(msg.sender, nonce, msg.to_full_shard_key)
 
     if ext.get_nonce(msg.to) or len(ext.get_code(msg.to)):
         log_msg.debug("CREATING CONTRACT ON TOP OF EXISTING CONTRACT")
