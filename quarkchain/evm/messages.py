--- conflicted
+++ resolved
@@ -739,11 +739,6 @@
         1000000,  # Mock gas to guarantee msg will be applied
         data,
         code_address=contract_addr,
-<<<<<<< HEAD
-=======
-        gas_token_id=state.shard_config.default_chain_token,
-        transfer_token_id=state.shard_config.default_chain_token,
->>>>>>> 16b784b2
     )
     ext = VMExt(state, sender, gas_price=0)
     result, _, output = apply_msg(ext, message)
