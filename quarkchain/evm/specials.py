# -*- coding: utf8 -*-
from py_ecc.secp256k1 import N as secp256k1n
import hashlib
from quarkchain.rlp.utils import ascii_chr

from quarkchain.evm import utils, opcodes, vm, messages
from quarkchain.evm.utils import safe_ord, decode_hex, encode_int32


ZERO_PRIVKEY_ADDR = decode_hex("3f17f1962b36e491b30a40b2405849e597ba5fb5")


def proc_ecrecover(ext, msg):
    OP_GAS = opcodes.GECRECOVER
    gas_cost = OP_GAS
    if msg.gas < gas_cost:
        return 0, 0, []

    message_hash_bytes = [0] * 32
    msg.data.extract_copy(message_hash_bytes, 0, 0, 32)
    message_hash = b"".join(map(ascii_chr, message_hash_bytes))

    # TODO: This conversion isn't really necessary.
    # TODO: Investigate if the check below is really needed.
    v = msg.data.extract32(32)
    r = msg.data.extract32(64)
    s = msg.data.extract32(96)

    if r >= secp256k1n or s >= secp256k1n or v < 27 or v > 28:
        return 1, msg.gas - opcodes.GECRECOVER, []
    pub = utils.ecrecover_to_pub(message_hash, v, r, s)
    if pub == b"\x00" * 64:
        return 1, msg.gas - gas_cost, []
    o = [0] * 12 + [safe_ord(x) for x in utils.sha3(pub)[-20:]]
    return 1, msg.gas - gas_cost, o


def proc_sha256(ext, msg):
    OP_GAS = (
        opcodes.GSHA256BASE + (utils.ceil32(msg.data.size) // 32) * opcodes.GSHA256WORD
    )
    gas_cost = OP_GAS
    if msg.gas < gas_cost:
        return 0, 0, []
    d = msg.data.extract_all()
    o = [safe_ord(x) for x in hashlib.sha256(d).digest()]
    return 1, msg.gas - gas_cost, o


def proc_ripemd160(ext, msg):
    OP_GAS = (
        opcodes.GRIPEMD160BASE
        + (utils.ceil32(msg.data.size) // 32) * opcodes.GRIPEMD160WORD
    )
    gas_cost = OP_GAS
    if msg.gas < gas_cost:
        return 0, 0, []
    d = msg.data.extract_all()
    o = [0] * 12 + [safe_ord(x) for x in hashlib.new("ripemd160", d).digest()]
    return 1, msg.gas - gas_cost, o


def proc_identity(ext, msg):
    OP_GAS = opcodes.GIDENTITYBASE + opcodes.GIDENTITYWORD * (
        utils.ceil32(msg.data.size) // 32
    )
    gas_cost = OP_GAS
    if msg.gas < gas_cost:
        return 0, 0, []
    o = [0] * msg.data.size
    msg.data.extract_copy(o, 0, 0, len(o))
    return 1, msg.gas - gas_cost, o


def mult_complexity(x):
    if x <= 64:
        return x ** 2
    elif x <= 1024:
        return x ** 2 // 4 + 96 * x - 3072
    else:
        return x ** 2 // 16 + 480 * x - 199680


def proc_modexp(ext, msg):
    baselen = msg.data.extract32(0)
    explen = msg.data.extract32(32)
    modlen = msg.data.extract32(64)
    first_exp_bytes = msg.data.extract32(96 + baselen) >> (8 * max(32 - explen, 0))
    bitlength = -1
    while first_exp_bytes:
        bitlength += 1
        first_exp_bytes >>= 1
    adjusted_explen = max(bitlength, 0) + 8 * max(explen - 32, 0)
    gas_cost = (
        mult_complexity(max(modlen, baselen)) * max(adjusted_explen, 1)
    ) // opcodes.GMODEXPQUADDIVISOR
    if msg.gas < gas_cost:
        return 0, 0, []
    if baselen == 0:
        return 1, msg.gas - gas_cost, [0] * modlen
    if modlen == 0:
        return 1, msg.gas - gas_cost, []
    base = bytearray(baselen)
    msg.data.extract_copy(base, 0, 96, baselen)
    exp = bytearray(explen)
    msg.data.extract_copy(exp, 0, 96 + baselen, explen)
    mod = bytearray(modlen)
    msg.data.extract_copy(mod, 0, 96 + baselen + explen, modlen)
    if utils.big_endian_to_int(mod) == 0:
        return 1, msg.gas - gas_cost, [0] * modlen
    o = pow(
        utils.big_endian_to_int(base),
        utils.big_endian_to_int(exp),
        utils.big_endian_to_int(mod),
    )
    return (
        1,
        msg.gas - gas_cost,
        [safe_ord(x) for x in utils.zpad(utils.int_to_big_endian(o), modlen)],
    )


def validate_point(x, y):
    import py_ecc.optimized_bn128 as bn128

    FQ = bn128.FQ
    if x >= bn128.field_modulus or y >= bn128.field_modulus:
        return False
    if (x, y) != (0, 0):
        p1 = (FQ(x), FQ(y), FQ(1))
        if not bn128.is_on_curve(p1, bn128.b):
            return False
    else:
        p1 = (FQ(1), FQ(1), FQ(0))
    return p1


def proc_ecadd(ext, msg):
    import py_ecc.optimized_bn128 as bn128

    FQ = bn128.FQ
    if msg.gas < opcodes.GECADD:
        return 0, 0, []
    x1 = msg.data.extract32(0)
    y1 = msg.data.extract32(32)
    x2 = msg.data.extract32(64)
    y2 = msg.data.extract32(96)
    p1 = validate_point(x1, y1)
    p2 = validate_point(x2, y2)
    if p1 is False or p2 is False:
        return 0, 0, []
    o = bn128.normalize(bn128.add(p1, p2))
    return (
        1,
        msg.gas - opcodes.GECADD,
        [safe_ord(x) for x in (encode_int32(o[0].n) + encode_int32(o[1].n))],
    )


def proc_ecmul(ext, msg):
    import py_ecc.optimized_bn128 as bn128

    FQ = bn128.FQ
    if msg.gas < opcodes.GECMUL:
        return 0, 0, []
    x = msg.data.extract32(0)
    y = msg.data.extract32(32)
    m = msg.data.extract32(64)
    p = validate_point(x, y)
    if p is False:
        return 0, 0, []
    o = bn128.normalize(bn128.multiply(p, m))
    return (
        1,
        msg.gas - opcodes.GECMUL,
        [safe_ord(c) for c in (encode_int32(o[0].n) + encode_int32(o[1].n))],
    )


def proc_ecpairing(ext, msg):
    import py_ecc.optimized_bn128 as bn128

    FQ = bn128.FQ
    # Data must be an exact multiple of 192 byte
    if msg.data.size % 192:
        return 0, 0, []
    gascost = opcodes.GPAIRINGBASE + msg.data.size // 192 * opcodes.GPAIRINGPERPOINT
    if msg.gas < gascost:
        return 0, 0, []
    zero = (bn128.FQ2.one(), bn128.FQ2.one(), bn128.FQ2.zero())
    exponent = bn128.FQ12.one()
    for i in range(0, msg.data.size, 192):
        x1 = msg.data.extract32(i)
        y1 = msg.data.extract32(i + 32)
        x2_i = msg.data.extract32(i + 64)
        x2_r = msg.data.extract32(i + 96)
        y2_i = msg.data.extract32(i + 128)
        y2_r = msg.data.extract32(i + 160)
        p1 = validate_point(x1, y1)
        if p1 is False:
            return 0, 0, []
        for v in (x2_i, x2_r, y2_i, y2_r):
            if v >= bn128.field_modulus:
                return 0, 0, []
        fq2_x = bn128.FQ2([x2_r, x2_i])
        fq2_y = bn128.FQ2([y2_r, y2_i])
        if (fq2_x, fq2_y) != (bn128.FQ2.zero(), bn128.FQ2.zero()):
            p2 = (fq2_x, fq2_y, bn128.FQ2.one())
            if not bn128.is_on_curve(p2, bn128.b2):
                return 0, 0, []
        else:
            p2 = zero
        if bn128.multiply(p2, bn128.curve_order)[-1] != bn128.FQ2.zero():
            return 0, 0, []
        exponent *= bn128.pairing(p2, p1, final_exponentiate=False)
    result = bn128.final_exponentiate(exponent) == bn128.FQ12.one()
    return 1, msg.gas - gascost, [0] * 31 + [1 if result else 0]


<<<<<<< HEAD
# 3 inputs: (address, token ID and value)
def proc_transfer_mnt(ext, msg):
    print("transfer_mnt proc", msg.gas)
    # Data must be exactly 96 bytes
    if msg.data.size != 96:
        return 0, 0, []
    gas_cost = 3  # to be discussed
    if msg.gas < gas_cost:
        return 0, 0, []
    to = utils.int_to_addr(msg.data.extract32(0))
    mnt = msg.data.extract32(32)
    value = msg.data.extract32(64)
    new_msg = vm.Message(
        msg.sender,
        to,
        value,
        msg.gas - gas_cost,
        b"",
        msg.depth + 1,
        code_address=to,
        static=msg.static,
        transfer_token_id=mnt,
        gas_token_id=msg.gas_token_id,
    )
    return messages.apply_msg(ext, new_msg)
=======
def proc_current_mnt_id(ext, msg):
    gascost = 3
    if msg.gas < gascost:
        return 0, 0, []
    return 1, msg.gas - gascost, encode_int32(msg.transfer_token_id)
>>>>>>> 4358c8cd


specials = {
    decode_hex(k): v
    for k, v in {
        b"0000000000000000000000000000000000000001": proc_ecrecover,
        b"0000000000000000000000000000000000000002": proc_sha256,
        b"0000000000000000000000000000000000000003": proc_ripemd160,
        b"0000000000000000000000000000000000000004": proc_identity,
        b"0000000000000000000000000000000000000005": proc_modexp,
        b"0000000000000000000000000000000000000006": proc_ecadd,
        b"0000000000000000000000000000000000000007": proc_ecmul,
        b"0000000000000000000000000000000000000008": proc_ecpairing,
<<<<<<< HEAD
        b"000000000000000000000000000000514b430002": proc_transfer_mnt,
=======
        b"000000000000000000000000000000514b430001": proc_current_mnt_id,
>>>>>>> 4358c8cd
    }.items()
}

if __name__ == "__main__":

    class msg(object):
        data = "testdata"
        gas = 500

    proc_ripemd160(None, msg)<|MERGE_RESOLUTION|>--- conflicted
+++ resolved
@@ -217,7 +217,13 @@
     return 1, msg.gas - gascost, [0] * 31 + [1 if result else 0]
 
 
-<<<<<<< HEAD
+def proc_current_mnt_id(ext, msg):
+    gascost = 3
+    if msg.gas < gascost:
+        return 0, 0, []
+    return 1, msg.gas - gascost, encode_int32(msg.transfer_token_id)
+
+
 # 3 inputs: (address, token ID and value)
 def proc_transfer_mnt(ext, msg):
     print("transfer_mnt proc", msg.gas)
@@ -243,13 +249,6 @@
         gas_token_id=msg.gas_token_id,
     )
     return messages.apply_msg(ext, new_msg)
-=======
-def proc_current_mnt_id(ext, msg):
-    gascost = 3
-    if msg.gas < gascost:
-        return 0, 0, []
-    return 1, msg.gas - gascost, encode_int32(msg.transfer_token_id)
->>>>>>> 4358c8cd
 
 
 specials = {
@@ -263,11 +262,8 @@
         b"0000000000000000000000000000000000000006": proc_ecadd,
         b"0000000000000000000000000000000000000007": proc_ecmul,
         b"0000000000000000000000000000000000000008": proc_ecpairing,
-<<<<<<< HEAD
+        b"000000000000000000000000000000514b430001": proc_current_mnt_id,
         b"000000000000000000000000000000514b430002": proc_transfer_mnt,
-=======
-        b"000000000000000000000000000000514b430001": proc_current_mnt_id,
->>>>>>> 4358c8cd
     }.items()
 }
 
