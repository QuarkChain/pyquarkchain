--- conflicted
+++ resolved
@@ -307,9 +307,11 @@
     if msg.gas < gascost:
         return 0, 0, []
 
-    allowed_sender, _ = _system_contracts[SystemContract.NON_RESERVED_NATIVE_TOKEN]
+    allowed_sender, _, enable_ts = _system_contracts[
+        SystemContract.NON_RESERVED_NATIVE_TOKEN
+    ]
     # Only system contract has access to minting new token
-    if allowed_sender != msg.sender:
+    if allowed_sender != msg.sender or ext.block_timestamp < enable_ts:
         return 0, 0, []
 
     ext._state.delta_token_balance(minter, token_id, amount)
@@ -329,18 +331,11 @@
         b"0000000000000000000000000000000000000008": (proc_ecpairing, 0),
         b"000000000000000000000000000000514b430001": (proc_current_mnt_id, 0),
         b"000000000000000000000000000000514b430002": (proc_transfer_mnt, 0),
-<<<<<<< HEAD
         b"000000000000000000000000000000514b430003": (proc_deploy_system_contract, 0),
-=======
-        b"000000000000000000000000000000514b430003": (
-            proc_deploy_root_chain_staking_contract,
-            0,
-        ),
         b"000000000000000000000000000000514b430004": (
             proc_mint_mnt,
             99999999999999999999,
         ),
->>>>>>> 088179e3
     }.items()
 }
 
@@ -373,16 +368,13 @@
     SystemContract.ROOT_CHAIN_POSW: (
         decode_hex(b"514b430000000000000000000000000000000001"),
         ROOT_CHAIN_POSW_CONTRACT_BYTECODE,
-<<<<<<< HEAD
         0,
-    )
-=======
     ),
     SystemContract.NON_RESERVED_NATIVE_TOKEN: (
         decode_hex(b"514b430000000000000000000000000000000002"),
         NON_RESERVED_NATIVE_TOKEN_CONTRACT_BYTECODE,
+        0,
     ),
->>>>>>> 088179e3
 }
 
 if __name__ == "__main__":
