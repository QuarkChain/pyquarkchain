--- conflicted
+++ resolved
@@ -1,14 +1,7 @@
 import argparse
-<<<<<<< HEAD
-import json
-import sys
-
-from quarkchain.cluster.cluster_config import ClusterConfig
-=======
 import sys
 from fractions import Fraction
 
->>>>>>> e7ebb8e3
 from quarkchain.env import DEFAULT_ENV
 from quarkchain.evm.tests import new_statetest_utils, testutils
 
@@ -37,27 +30,6 @@
     return (
         "stQuadraticComplexityTest" in filename
         or "stMemoryStressTest" in filename  # Takes too long
-<<<<<<< HEAD
-        or "MLOAD_Bounds.json" in filename  # We run out of memory
-        or  # We run out of memory
-        # we know how to pass: force address 3 to get deleted. TODO confer
-        # with c++ best path foward.
-        "failed_tx_xcf416c53" in filename
-        or
-        # we know how to pass: delete contract's code. Looks like c++
-        # issue.
-        "RevertDepthCreateAddressCollision.json" in filename
-        or "pairingTest.json" in filename
-        or "createJS_ExampleContract" in filename  # definitely a c++ issue
-        or  # definitely a c++ issue
-        # Existing failed tests in pyeth test (commit 69f55e86081)
-        "static_CallEcrecoverR_prefixed0.json" in filename
-        or "CallEcrecoverR_prefixed0.json" in filename
-        or "CALLCODEEcrecoverR_prefixed0.json" in filename
-        or "static_CallEcrecover80.json" in filename
-        or "CallEcrecover80.json" in filename
-        or "CALLCODEEcrecover80.json" in filename
-=======
         or "static_Call50000_sha256.json" in filename  # Too long
         or "MLOAD_Bounds.json" in filename  # We run out of memory
         # we know how to pass: force address 3 to get deleted. TODO confirm.
@@ -68,7 +40,6 @@
         # The result is in conflict with the yellow-paper:
         # * https://github.com/ethereum/py-evm/pull/1224#issuecomment-418800369
         or "RevertInCreateInInit.json" in filename
->>>>>>> e7ebb8e3
     )
 
 
@@ -81,19 +52,6 @@
 
     parser = argparse.ArgumentParser()
     parser.add_argument("fixtures", type=str, help="fixture file path to run tests")
-<<<<<<< HEAD
-    ClusterConfig.attach_arguments(parser)
-    args = parser.parse_args()
-
-    qkc_env = DEFAULT_ENV.copy()
-    qkc_env.cluster_config = ClusterConfig.create_from_args(args)
-
-    # load fixtures from specified file or dir
-    try:
-        fixtures = testutils.get_tests_from_file_or_dir(args.fixtures)
-    except BaseException:
-        fixtures = {"stdin": json.loads(sys.argv[1])}
-=======
     args = parser.parse_args()
 
     qkc_env = DEFAULT_ENV.copy()
@@ -102,7 +60,6 @@
 
     # load fixtures from specified file or dir
     fixtures = testutils.get_tests_from_file_or_dir(args.fixtures)
->>>>>>> e7ebb8e3
     for filename, tests in list(fixtures.items()):
         for testname, testdata in list(tests.items()):
             if exclude_func(filename, None, None):
