--- conflicted
+++ resolved
@@ -106,10 +106,6 @@
             data=decode_hex(remove_0x_head(txdata["data"][indices["data"]])),
             gas_token_id=token_id_encode("QKC"),
             transfer_token_id=transfer_token_id,
-<<<<<<< HEAD
-=======
-            # Should not set testing flag if testing QuarkChain state
->>>>>>> 281858f6
             is_testing=not is_qkc_state,
         )
         tx.set_quark_chain_config(qkc_env.quark_chain_config)
@@ -162,10 +158,6 @@
         gas_limit=parse_int_or_hex(env["currentGasLimit"]),
         timestamp=parse_int_or_hex(env["currentTimestamp"]),
         qkc_config=qkc_env.quark_chain_config,
-<<<<<<< HEAD
-=======
-        # If testing QuarkChain states, should not use mock account
->>>>>>> 281858f6
         use_mock_evm_account=not is_qkc_state,
     )
 
@@ -174,10 +166,6 @@
     for address, h in list(pre.items()):
         assert len(address) in (40, 42)
         address = decode_hex(remove_0x_head(address))
-<<<<<<< HEAD
-        # assert set(h.keys()) == set(["code", "nonce", "balance", "storage"])
-=======
->>>>>>> 281858f6
         state.set_nonce(address, parse_int_or_hex(h["nonce"]))
         if is_qkc_state and "balances" in h:
             # In QuarkChain state tests, can either specify balance map or single balance
