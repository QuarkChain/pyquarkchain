--- conflicted
+++ resolved
@@ -3,7 +3,7 @@
 import json
 from enum import Enum
 from fractions import Fraction
-from typing import List, Optional, Dict
+from typing import List, Optional
 
 from eth_keys import KeyAPI
 
@@ -112,18 +112,11 @@
 
 class POSWConfig(BaseConfig):
     ENABLED = False
-<<<<<<< HEAD
-    STAKE_COEFF = 20  # Alpha in PoSW
-    DIFF_COEFF = 20  # Beta
-    WINDOW_SIZE = 256  # For estimating effective hash power
-    TOTAL_STAKES = 10 ** 7  # TODO: needs better tuning / estimating
-=======
     DIFF_COEFF = 20  # Beta
     WINDOW_SIZE = 256  # For estimating effective hash power
     # TODO: needs better tuning / estimating
     # = total stakes / alpha
     TOTAL_STAKE_PER_BLOCK = (10 ** 9) * QUARKSH_TO_JIAOZI
->>>>>>> 26e118d8
 
 
 class ChainConfig(BaseConfig):
