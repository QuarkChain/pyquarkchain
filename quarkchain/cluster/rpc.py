--- conflicted
+++ resolved
@@ -280,28 +280,6 @@
 
 
 class ClusterOp():
-<<<<<<< HEAD
-    PING = 1
-    PONG = 2
-    CONNECT_TO_SLAVES_REQUEST = 3
-    CONNECT_TO_SLAVES_RESPONSE = 4
-    ADD_ROOT_BLOCK_REQUEST = 5
-    ADD_ROOT_BLOCK_RESPONSE = 6
-    GET_ECO_INFO_LIST_REQUEST = 7
-    GET_ECO_INFO_LIST_RESPONSE = 8
-    GET_NEXT_BLOCK_TO_MINE_REQUEST = 9
-    GET_NEXT_BLOCK_TO_MINE_RESPONSE = 10
-    GET_UNCONFIRMED_HEADERS_REQUEST = 11
-    GET_UNCONFIRMED_HEADERS_RESPONSE = 12
-    ADD_MINOR_BLOCK_HEADER_REQUEST = 13
-    ADD_MINOR_BLOCK_HEADER_RESPONSE = 14
-    ADD_XSHARD_TX_LIST_REQUEST = 15
-    ADD_XSHARD_TX_LIST_RESPONSE = 16
-    GET_TRANSACTION_COUNT_REQUEST = 17
-    GET_TRANSACTION_COUNT_RESPONSE = 18
-    ADD_TRANSACTION_REQUEST = 19
-    ADD_TRANSACTION_RESPONSE = 20
-=======
     # TODO: Remove cluster op base as cluster op should be indepedent to p2p op
     PING = 1 + CLUSTER_OP_BASE
     PONG = 2 + CLUSTER_OP_BASE
@@ -315,11 +293,14 @@
     GET_NEXT_BLOCK_TO_MINE_RESPONSE = 10 + CLUSTER_OP_BASE
     GET_UNCONFIRMED_HEADERS_REQUEST = 11 + CLUSTER_OP_BASE
     GET_UNCONFIRMED_HEADERS_RESPONSE = 12 + CLUSTER_OP_BASE
-    ADD_MINOR_BLOCK_HEADER_REQUEST = 13 + CLUSTER_OP_BASE
-    ADD_MINOR_BLOCK_HEADER_RESPONSE = 14 + CLUSTER_OP_BASE
-    ADD_XSHARD_TX_LIST_REQUEST = 15 + CLUSTER_OP_BASE
-    ADD_XSHARD_TX_LIST_RESPONSE = 16 + CLUSTER_OP_BASE
->>>>>>> c7d64dd4
+    GET_TRANSACTION_COUNT_REQUEST = 13 + CLUSTER_OP_BASE
+    GET_TRANSACTION_COUNT_RESPONSE = 14 + CLUSTER_OP_BASE
+    ADD_TRANSACTION_REQUEST = 15 + CLUSTER_OP_BASE
+    ADD_TRANSACTION_RESPONSE = 16 + CLUSTER_OP_BASE
+    ADD_MINOR_BLOCK_HEADER_REQUEST = 17 + CLUSTER_OP_BASE
+    ADD_MINOR_BLOCK_HEADER_RESPONSE = 18 + CLUSTER_OP_BASE
+    ADD_XSHARD_TX_LIST_REQUEST = 19 + CLUSTER_OP_BASE
+    ADD_XSHARD_TX_LIST_RESPONSE = 20 + CLUSTER_OP_BASE
 
 
 CLUSTER_OP_SERIALIZER_MAP = {
