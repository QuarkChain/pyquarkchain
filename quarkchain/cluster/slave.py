import argparse
import asyncio
import errno
import os
import cProfile
from typing import Optional, Tuple, Dict, List, Union

from quarkchain.cluster.cluster_config import ClusterConfig
from quarkchain.cluster.miner import MiningWork
from quarkchain.cluster.neighbor import is_neighbor
from quarkchain.cluster.p2p_commands import CommandOp, GetMinorBlockListRequest
from quarkchain.cluster.protocol import (
    ClusterConnection,
    ForwardingVirtualConnection,
    NULL_CONNECTION,
)
from quarkchain.cluster.rpc import (
    AddMinorBlockHeaderRequest,
    GetLogRequest,
    GetLogResponse,
    EstimateGasRequest,
    EstimateGasResponse,
    ExecuteTransactionRequest,
    GetStorageRequest,
    GetStorageResponse,
    GetCodeResponse,
    GetCodeRequest,
    GasPriceRequest,
    GasPriceResponse,
    GetAccountDataRequest,
    GetWorkRequest,
    GetWorkResponse,
    SubmitWorkRequest,
    SubmitWorkResponse,
    AddMinorBlockHeaderListRequest,
    CheckMinorBlockResponse,
    GetAllTransactionsResponse,
    GetMinorBlockRequest,
    MinorBlockExtraInfo,
    GetRootChainStakesRequest,
    GetRootChainStakesResponse,
)
from quarkchain.cluster.rpc import (
    AddRootBlockResponse,
    EcoInfo,
    GetEcoInfoListResponse,
    GetNextBlockToMineResponse,
    AddMinorBlockResponse,
    HeadersInfo,
    GetUnconfirmedHeadersResponse,
    GetAccountDataResponse,
    AddTransactionResponse,
    CreateClusterPeerConnectionResponse,
    SyncMinorBlockListResponse,
    GetMinorBlockResponse,
    GetTransactionResponse,
    AccountBranchData,
    BatchAddXshardTxListRequest,
    BatchAddXshardTxListResponse,
    MineResponse,
    GenTxResponse,
    GetTransactionListByAddressResponse,
)
from quarkchain.cluster.rpc import AddXshardTxListRequest, AddXshardTxListResponse
from quarkchain.cluster.rpc import (
    ConnectToSlavesResponse,
    ClusterOp,
    CLUSTER_OP_SERIALIZER_MAP,
    Ping,
    Pong,
    ExecuteTransactionResponse,
    GetTransactionReceiptResponse,
    SlaveInfo,
)
from quarkchain.cluster.shard import Shard, PeerShardConnection
from quarkchain.constants import SYNC_TIMEOUT
from quarkchain.core import Branch, TypedTransaction, Address, Log
from quarkchain.core import (
    CrossShardTransactionList,
    MinorBlock,
    MinorBlockHeader,
    MinorBlockMeta,
    RootBlock,
    RootBlockHeader,
    TransactionReceipt,
    TokenBalanceMap,
)
from quarkchain.env import DEFAULT_ENV
from quarkchain.protocol import Connection
from quarkchain.utils import check, Logger


class MasterConnection(ClusterConnection):
    def __init__(self, env, reader, writer, slave_server, name=None):
        super().__init__(
            env,
            reader,
            writer,
            CLUSTER_OP_SERIALIZER_MAP,
            MASTER_OP_NONRPC_MAP,
            MASTER_OP_RPC_MAP,
            name=name,
        )
        self.loop = asyncio.get_event_loop()
        self.env = env
        self.slave_server = slave_server  # type: SlaveServer
        self.shards = slave_server.shards  # type: Dict[Branch, Shard]

        asyncio.ensure_future(self.active_and_loop_forever())

        # cluster_peer_id -> {branch_value -> shard_conn}
        self.v_conn_map = dict()

    def get_connection_to_forward(self, metadata):
        """ Override ProxyConnection.get_connection_to_forward()
        """
        if metadata.cluster_peer_id == 0:
            # RPC from master
            return None

        if (
            metadata.branch.get_full_shard_id()
            not in self.env.quark_chain_config.get_full_shard_ids()
        ):
            self.close_with_error(
                "incorrect forwarding branch {}".format(metadata.branch.to_str())
            )

        shard = self.shards.get(metadata.branch, None)
        if not shard:
            # shard has not been created yet
            return NULL_CONNECTION

        peer_shard_conn = shard.peers.get(metadata.cluster_peer_id, None)
        if peer_shard_conn is None:
            # Master can close the peer connection at any time
            # TODO: any way to avoid this race?
            Logger.warning_every_sec(
                "cannot find peer shard conn for cluster id {}".format(
                    metadata.cluster_peer_id
                ),
                1,
            )
            return NULL_CONNECTION

        return peer_shard_conn.get_forwarding_connection()

    def validate_connection(self, connection):
        return connection == NULL_CONNECTION or isinstance(
            connection, ForwardingVirtualConnection
        )

    def close(self):
        for shard in self.shards.values():
            for peer_shard_conn in shard.peers.values():
                peer_shard_conn.get_forwarding_connection().close()

        Logger.info("Lost connection with master. Shutting down slave ...")
        super().close()
        self.slave_server.shutdown()

    def close_with_error(self, error):
        Logger.info("Closing connection with master: {}".format(error))
        return super().close_with_error(error)

    def close_connection(self, conn):
        """ TODO: Notify master that the connection is closed by local.
        The master should close the peer connection, and notify the other slaves that a close happens
        More hint could be provided so that the master may blacklist the peer if it is mis-behaving
        """
        pass

    # Cluster RPC handlers

    async def handle_ping(self, ping):
        if ping.root_tip:
            await self.slave_server.create_shards(ping.root_tip)
        return Pong(self.slave_server.id, self.slave_server.full_shard_id_list)

    async def handle_connect_to_slaves_request(self, connect_to_slave_request):
        """
        Master sends in the slave list. Let's connect to them.
        Skip self and slaves already connected.
        """
        futures = []
        for slave_info in connect_to_slave_request.slave_info_list:
            futures.append(
                self.slave_server.slave_connection_manager.connect_to_slave(slave_info)
            )
        result_str_list = await asyncio.gather(*futures)
        result_list = [bytes(result_str, "ascii") for result_str in result_str_list]
        return ConnectToSlavesResponse(result_list)

    async def handle_mine_request(self, request):
        if request.mining:
            self.slave_server.start_mining(request.artificial_tx_config)
        else:
            self.slave_server.stop_mining()
        return MineResponse(error_code=0)

    async def handle_gen_tx_request(self, request):
        self.slave_server.create_transactions(
            request.num_tx_per_shard, request.x_shard_percent, request.tx
        )
        return GenTxResponse(error_code=0)

    # Blockchain RPC handlers

    async def handle_add_root_block_request(self, req):
        # TODO: handle expect_switch
        error_code = 0
        switched = False
        for shard in self.shards.values():
            try:
                switched = await shard.add_root_block(req.root_block)
            except ValueError:
                Logger.log_exception()
                return AddRootBlockResponse(errno.EBADMSG, False)

        await self.slave_server.create_shards(req.root_block)

        return AddRootBlockResponse(error_code, switched)

    async def handle_get_eco_info_list_request(self, _req):
        eco_info_list = []
        for branch, shard in self.shards.items():
            if not shard.state.initialized:
                continue
            eco_info_list.append(
                EcoInfo(
                    branch=branch,
                    height=shard.state.header_tip.height + 1,
                    coinbase_amount=shard.state.get_next_block_coinbase_amount(),
                    difficulty=shard.state.get_next_block_difficulty(),
                    unconfirmed_headers_coinbase_amount=shard.state.get_unconfirmed_headers_coinbase_amount(),
                )
            )
        return GetEcoInfoListResponse(error_code=0, eco_info_list=eco_info_list)

    async def handle_get_next_block_to_mine_request(self, req):
        shard = self.shards.get(req.branch, None)
        check(shard is not None)
        block = shard.state.create_block_to_mine(address=req.address)
        response = GetNextBlockToMineResponse(error_code=0, block=block)
        return response

    async def handle_add_minor_block_request(self, req):
        """ For local miner to submit mined blocks through master """
        try:
            block = MinorBlock.deserialize(req.minor_block_data)
        except Exception:
            return AddMinorBlockResponse(error_code=errno.EBADMSG)
        shard = self.shards.get(block.header.branch, None)
        if not shard:
            return AddMinorBlockResponse(error_code=errno.EBADMSG)

        if block.header.hash_prev_minor_block != shard.state.header_tip.get_hash():
            # Tip changed, don't bother creating a fork
            Logger.info(
                "[{}] dropped stale block {} mined locally".format(
                    block.header.branch.to_str(), block.header.height
                )
            )
            return AddMinorBlockResponse(error_code=0)

        success = await shard.add_block(block)
        return AddMinorBlockResponse(error_code=0 if success else errno.EFAULT)

    async def handle_check_minor_block_request(self, req):
        shard = self.shards.get(req.minor_block_header.branch, None)
        if not shard:
            return CheckMinorBlockResponse(error_code=errno.EBADMSG)

        try:
            shard.check_minor_block_by_header(req.minor_block_header)
        except Exception as e:
            Logger.error_exception()
            return CheckMinorBlockResponse(error_code=errno.EBADMSG)

        return CheckMinorBlockResponse(error_code=0)

    async def handle_get_unconfirmed_header_list_request(self, _req):
        headers_info_list = []
        for branch, shard in self.shards.items():
            if not shard.state.initialized:
                continue
            headers_info_list.append(
                HeadersInfo(
                    branch=branch, header_list=shard.state.get_unconfirmed_header_list()
                )
            )
        return GetUnconfirmedHeadersResponse(
            error_code=0, headers_info_list=headers_info_list
        )

    async def handle_get_account_data_request(
        self, req: GetAccountDataRequest
    ) -> GetAccountDataResponse:
        account_branch_data_list = self.slave_server.get_account_data(
            req.address, req.block_height
        )
        return GetAccountDataResponse(
            error_code=0, account_branch_data_list=account_branch_data_list
        )

    async def handle_add_transaction(self, req):
        success = self.slave_server.add_tx(req.tx)
        return AddTransactionResponse(error_code=0 if success else 1)

    async def handle_execute_transaction(
        self, req: ExecuteTransactionRequest
    ) -> ExecuteTransactionResponse:
        res = self.slave_server.execute_tx(req.tx, req.from_address, req.block_height)
        fail = res is None
        return ExecuteTransactionResponse(
            error_code=int(fail), result=res if not fail else b""
        )

    async def handle_destroy_cluster_peer_connection_command(self, op, cmd, rpc_id):
        self.slave_server.remove_cluster_peer_id(cmd.cluster_peer_id)

        for shard in self.shards.values():
            peer_shard_conn = shard.peers.pop(cmd.cluster_peer_id, None)
            if peer_shard_conn:
                peer_shard_conn.get_forwarding_connection().close()

    async def handle_create_cluster_peer_connection_request(self, req):
        self.slave_server.add_cluster_peer_id(req.cluster_peer_id)

        shard_to_conn = dict()
        active_futures = []
        for shard in self.shards.values():
            if req.cluster_peer_id in shard.peers:
                Logger.error(
                    "duplicated create cluster peer connection {}".format(
                        req.cluster_peer_id
                    )
                )
                continue

            peer_shard_conn = PeerShardConnection(
                master_conn=self,
                cluster_peer_id=req.cluster_peer_id,
                shard=shard,
                name="{}_vconn_{}".format(self.name, req.cluster_peer_id),
            )
            asyncio.ensure_future(peer_shard_conn.active_and_loop_forever())
            active_futures.append(peer_shard_conn.active_future)
            shard_to_conn[shard] = peer_shard_conn

        # wait for all the connections to become active before return
        await asyncio.gather(*active_futures)

        # Make peer connection available to shard once they are active
        for shard, peer_shard_conn in shard_to_conn.items():
            shard.add_peer(peer_shard_conn)

        return CreateClusterPeerConnectionResponse(error_code=0)

    async def handle_get_minor_block_request(self, req: GetMinorBlockRequest):
        if req.minor_block_hash != bytes(32):
            block, extra_info = self.slave_server.get_minor_block_by_hash(
                req.minor_block_hash, req.branch, req.need_extra_info
            )
        else:
            block, extra_info = self.slave_server.get_minor_block_by_height(
                req.height, req.branch, req.need_extra_info
            )

        if not block:
            empty_block = MinorBlock(MinorBlockHeader(), MinorBlockMeta())
            return GetMinorBlockResponse(error_code=1, minor_block=empty_block)

        return GetMinorBlockResponse(
            error_code=0,
            minor_block=block,
            extra_info=extra_info and MinorBlockExtraInfo(**extra_info),
        )

    async def handle_get_transaction_request(self, req):
        minor_block, i = self.slave_server.get_transaction_by_hash(
            req.tx_hash, req.branch
        )
        if not minor_block:
            empty_block = MinorBlock(MinorBlockHeader(), MinorBlockMeta())
            return GetTransactionResponse(
                error_code=1, minor_block=empty_block, index=0
            )

        return GetTransactionResponse(error_code=0, minor_block=minor_block, index=i)

    async def handle_get_transaction_receipt_request(self, req):
        resp = self.slave_server.get_transaction_receipt(req.tx_hash, req.branch)
        if not resp:
            empty_block = MinorBlock(MinorBlockHeader(), MinorBlockMeta())
            empty_receipt = TransactionReceipt.create_empty_receipt()
            return GetTransactionReceiptResponse(
                error_code=1, minor_block=empty_block, index=0, receipt=empty_receipt
            )
        minor_block, i, receipt = resp
        return GetTransactionReceiptResponse(
            error_code=0, minor_block=minor_block, index=i, receipt=receipt
        )

    async def handle_get_all_transaction_request(self, req):
        result = self.slave_server.get_all_transactions(
            req.branch, req.start, req.limit
        )
        if not result:
            return GetAllTransactionsResponse(error_code=1, tx_list=[], next=b"")
        return GetAllTransactionsResponse(
            error_code=0, tx_list=result[0], next=result[1]
        )

    async def handle_get_transaction_list_by_address_request(self, req):
        result = self.slave_server.get_transaction_list_by_address(
            req.address, req.transfer_token_id, req.start, req.limit
        )
        if not result:
            return GetTransactionListByAddressResponse(
                error_code=1, tx_list=[], next=b""
            )
        return GetTransactionListByAddressResponse(
            error_code=0, tx_list=result[0], next=result[1]
        )

    async def handle_sync_minor_block_list_request(self, req):
        """ Raises on error"""

        async def __download_blocks(block_hash_list):
            op, resp, rpc_id = await peer_shard_conn.write_rpc_request(
                CommandOp.GET_MINOR_BLOCK_LIST_REQUEST,
                GetMinorBlockListRequest(block_hash_list),
            )
            return resp.minor_block_list

        shard = self.shards.get(req.branch, None)
        if not shard:
            return SyncMinorBlockListResponse(error_code=errno.EBADMSG)
        peer_shard_conn = shard.peers.get(req.cluster_peer_id, None)
        if not peer_shard_conn:
            return SyncMinorBlockListResponse(error_code=errno.EBADMSG)

        BLOCK_BATCH_SIZE = 100
        block_hash_list = req.minor_block_hash_list
        block_coinbase_map = {}
        # empty
        if not block_hash_list:
            return SyncMinorBlockListResponse(error_code=0)

        try:
            while len(block_hash_list) > 0:
                blocks_to_download = block_hash_list[:BLOCK_BATCH_SIZE]
                try:
                    block_chain = await asyncio.wait_for(
                        __download_blocks(blocks_to_download), SYNC_TIMEOUT
                    )
                except asyncio.TimeoutError as e:
                    Logger.info(
                        "[{}] sync request from master failed due to timeout".format(
                            req.branch.to_str()
                        )
                    )
                    raise e

                Logger.info(
                    "[{}] sync request from master, downloaded {} blocks ({} - {})".format(
                        req.branch.to_str(),
                        len(block_chain),
                        block_chain[0].header.height,
                        block_chain[-1].header.height,
                    )
                )

                # Step 1: Check if the len is correct
                if len(block_chain) != len(blocks_to_download):
                    raise RuntimeError(
                        "Failed to add minor blocks for syncing root block: "
                        + "length of downloaded block list is incorrect"
                    )

                # Step 2: Check if the blocks are valid
                (
                    add_block_success,
                    coinbase_amount_list,
                ) = await self.slave_server.add_block_list_for_sync(block_chain)
                if not add_block_success:
                    raise RuntimeError(
                        "Failed to add minor blocks for syncing root block"
                    )
                check(len(blocks_to_download) == len(coinbase_amount_list))
                for hash, coinbase in zip(blocks_to_download, coinbase_amount_list):
                    block_coinbase_map[hash] = coinbase
                block_hash_list = block_hash_list[BLOCK_BATCH_SIZE:]

            branch = block_chain[0].header.branch
            shard = self.slave_server.shards.get(branch, None)
            check(shard is not None)
            return SyncMinorBlockListResponse(
                error_code=0,
                shard_stats=shard.state.get_shard_stats(),
                block_coinbase_map=block_coinbase_map,
            )
        except Exception:
            Logger.error_exception()
            return SyncMinorBlockListResponse(error_code=1)

    async def handle_get_logs(self, req: GetLogRequest) -> GetLogResponse:
        res = self.slave_server.get_logs(
            req.addresses, req.topics, req.start_block, req.end_block, req.branch
        )
        fail = res is None
        return GetLogResponse(
            error_code=int(fail),
            logs=res or [],  # `None` will be converted to empty list
        )

    async def handle_estimate_gas(self, req: EstimateGasRequest) -> EstimateGasResponse:
        res = self.slave_server.estimate_gas(req.tx, req.from_address)
        fail = res is None
        return EstimateGasResponse(error_code=int(fail), result=res or 0)

    async def handle_get_storage_at(self, req: GetStorageRequest) -> GetStorageResponse:
        res = self.slave_server.get_storage_at(req.address, req.key, req.block_height)
        fail = res is None
        return GetStorageResponse(error_code=int(fail), result=res or b"")

    async def handle_get_code(self, req: GetCodeRequest) -> GetCodeResponse:
        res = self.slave_server.get_code(req.address, req.block_height)
        fail = res is None
        return GetCodeResponse(error_code=int(fail), result=res or b"")

    async def handle_gas_price(self, req: GasPriceRequest) -> GasPriceResponse:
        res = self.slave_server.gas_price(req.branch, req.token_id)
        fail = res is None
        return GasPriceResponse(error_code=int(fail), result=res or 0)

    async def handle_get_work(self, req: GetWorkRequest) -> GetWorkResponse:
        res = await self.slave_server.get_work(req.branch, req.coinbase_addr)
        if not res:
            return GetWorkResponse(error_code=1)
        return GetWorkResponse(
            error_code=0,
            header_hash=res.hash,
            height=res.height,
            difficulty=res.difficulty,
        )

    async def handle_submit_work(self, req: SubmitWorkRequest) -> SubmitWorkResponse:
        res = await self.slave_server.submit_work(
            req.branch, req.header_hash, req.nonce, req.mixhash
        )
        if res is None:
            return SubmitWorkResponse(error_code=1, success=False)

        return SubmitWorkResponse(error_code=0, success=res)

    async def handle_get_root_chain_stakes(
        self, req: GetRootChainStakesRequest
    ) -> GetRootChainStakesResponse:
        stakes, signer = self.slave_server.get_root_chain_stakes(
            req.address, req.minor_block_hash
        )
        return GetRootChainStakesResponse(0, stakes, signer)


MASTER_OP_NONRPC_MAP = {
    ClusterOp.DESTROY_CLUSTER_PEER_CONNECTION_COMMAND: MasterConnection.handle_destroy_cluster_peer_connection_command
}


MASTER_OP_RPC_MAP = {
    ClusterOp.PING: (ClusterOp.PONG, MasterConnection.handle_ping),
    ClusterOp.CONNECT_TO_SLAVES_REQUEST: (
        ClusterOp.CONNECT_TO_SLAVES_RESPONSE,
        MasterConnection.handle_connect_to_slaves_request,
    ),
    ClusterOp.MINE_REQUEST: (
        ClusterOp.MINE_RESPONSE,
        MasterConnection.handle_mine_request,
    ),
    ClusterOp.GEN_TX_REQUEST: (
        ClusterOp.GEN_TX_RESPONSE,
        MasterConnection.handle_gen_tx_request,
    ),
    ClusterOp.ADD_ROOT_BLOCK_REQUEST: (
        ClusterOp.ADD_ROOT_BLOCK_RESPONSE,
        MasterConnection.handle_add_root_block_request,
    ),
    ClusterOp.GET_ECO_INFO_LIST_REQUEST: (
        ClusterOp.GET_ECO_INFO_LIST_RESPONSE,
        MasterConnection.handle_get_eco_info_list_request,
    ),
    ClusterOp.GET_NEXT_BLOCK_TO_MINE_REQUEST: (
        ClusterOp.GET_NEXT_BLOCK_TO_MINE_RESPONSE,
        MasterConnection.handle_get_next_block_to_mine_request,
    ),
    ClusterOp.ADD_MINOR_BLOCK_REQUEST: (
        ClusterOp.ADD_MINOR_BLOCK_RESPONSE,
        MasterConnection.handle_add_minor_block_request,
    ),
    ClusterOp.GET_UNCONFIRMED_HEADERS_REQUEST: (
        ClusterOp.GET_UNCONFIRMED_HEADERS_RESPONSE,
        MasterConnection.handle_get_unconfirmed_header_list_request,
    ),
    ClusterOp.GET_ACCOUNT_DATA_REQUEST: (
        ClusterOp.GET_ACCOUNT_DATA_RESPONSE,
        MasterConnection.handle_get_account_data_request,
    ),
    ClusterOp.ADD_TRANSACTION_REQUEST: (
        ClusterOp.ADD_TRANSACTION_RESPONSE,
        MasterConnection.handle_add_transaction,
    ),
    ClusterOp.CREATE_CLUSTER_PEER_CONNECTION_REQUEST: (
        ClusterOp.CREATE_CLUSTER_PEER_CONNECTION_RESPONSE,
        MasterConnection.handle_create_cluster_peer_connection_request,
    ),
    ClusterOp.GET_MINOR_BLOCK_REQUEST: (
        ClusterOp.GET_MINOR_BLOCK_RESPONSE,
        MasterConnection.handle_get_minor_block_request,
    ),
    ClusterOp.GET_TRANSACTION_REQUEST: (
        ClusterOp.GET_TRANSACTION_RESPONSE,
        MasterConnection.handle_get_transaction_request,
    ),
    ClusterOp.SYNC_MINOR_BLOCK_LIST_REQUEST: (
        ClusterOp.SYNC_MINOR_BLOCK_LIST_RESPONSE,
        MasterConnection.handle_sync_minor_block_list_request,
    ),
    ClusterOp.EXECUTE_TRANSACTION_REQUEST: (
        ClusterOp.EXECUTE_TRANSACTION_RESPONSE,
        MasterConnection.handle_execute_transaction,
    ),
    ClusterOp.GET_TRANSACTION_RECEIPT_REQUEST: (
        ClusterOp.GET_TRANSACTION_RECEIPT_RESPONSE,
        MasterConnection.handle_get_transaction_receipt_request,
    ),
    ClusterOp.GET_TRANSACTION_LIST_BY_ADDRESS_REQUEST: (
        ClusterOp.GET_TRANSACTION_LIST_BY_ADDRESS_RESPONSE,
        MasterConnection.handle_get_transaction_list_by_address_request,
    ),
    ClusterOp.GET_LOG_REQUEST: (
        ClusterOp.GET_LOG_RESPONSE,
        MasterConnection.handle_get_logs,
    ),
    ClusterOp.ESTIMATE_GAS_REQUEST: (
        ClusterOp.ESTIMATE_GAS_RESPONSE,
        MasterConnection.handle_estimate_gas,
    ),
    ClusterOp.GET_STORAGE_REQUEST: (
        ClusterOp.GET_STORAGE_RESPONSE,
        MasterConnection.handle_get_storage_at,
    ),
    ClusterOp.GET_CODE_REQUEST: (
        ClusterOp.GET_CODE_RESPONSE,
        MasterConnection.handle_get_code,
    ),
    ClusterOp.GAS_PRICE_REQUEST: (
        ClusterOp.GAS_PRICE_RESPONSE,
        MasterConnection.handle_gas_price,
    ),
    ClusterOp.GET_WORK_REQUEST: (
        ClusterOp.GET_WORK_RESPONSE,
        MasterConnection.handle_get_work,
    ),
    ClusterOp.SUBMIT_WORK_REQUEST: (
        ClusterOp.SUBMIT_WORK_RESPONSE,
        MasterConnection.handle_submit_work,
    ),
    ClusterOp.CHECK_MINOR_BLOCK_REQUEST: (
        ClusterOp.CHECK_MINOR_BLOCK_RESPONSE,
        MasterConnection.handle_check_minor_block_request,
    ),
    ClusterOp.GET_ALL_TRANSACTIONS_REQUEST: (
        ClusterOp.GET_ALL_TRANSACTIONS_RESPONSE,
        MasterConnection.handle_get_all_transaction_request,
    ),
    ClusterOp.GET_ROOT_CHAIN_STAKES_REQUEST: (
        ClusterOp.GET_ROOT_CHAIN_STAKES_RESPONSE,
        MasterConnection.handle_get_root_chain_stakes,
    ),
}


class SlaveConnection(Connection):
    def __init__(
<<<<<<< HEAD
        self, env, reader, writer, slave_server, slave_id, full_shard_id_list, name=None
=======
        self, env, reader, writer, slave_server, slave_id, chain_mask_list, name=None,
>>>>>>> b9055594
    ):
        super().__init__(
            env,
            reader,
            writer,
            CLUSTER_OP_SERIALIZER_MAP,
            SLAVE_OP_NONRPC_MAP,
            SLAVE_OP_RPC_MAP,
            name=name,
        )
        self.slave_server = slave_server
        self.id = slave_id
        self.full_shard_id_list = full_shard_id_list
        self.shards = self.slave_server.shards

        self.ping_received_future = asyncio.get_event_loop().create_future()

        asyncio.ensure_future(self.active_and_loop_forever())

    async def wait_until_ping_received(self):
        await self.ping_received_future

    def close_with_error(self, error):
        Logger.info("Closing connection with slave {}".format(self.id))
        return super().close_with_error(error)

    async def send_ping(self):
        # TODO: Send real root tip and allow shards to confirm each other
        req = Ping(
            self.slave_server.id,
            self.slave_server.full_shard_id_list,
            RootBlock(RootBlockHeader()),
        )
        op, resp, rpc_id = await self.write_rpc_request(ClusterOp.PING, req)
        return (resp.id, resp.full_shard_id_list)

    # Cluster RPC handlers

    async def handle_ping(self, ping: Ping):
        if not self.id:
            self.id = ping.id
            self.full_shard_id_list = ping.full_shard_id_list

        if len(self.full_shard_id_list) == 0:
            return self.close_with_error(
                "Empty shard mask list from slave {}".format(self.id)
            )

        self.ping_received_future.set_result(None)

        return Pong(self.slave_server.id, self.slave_server.full_shard_id_list)

    # Blockchain RPC handlers

    async def handle_add_xshard_tx_list_request(self, req):
        if req.branch not in self.shards:
            Logger.error(
                "cannot find shard id {} locally".format(req.branch.get_full_shard_id())
            )
            return AddXshardTxListResponse(error_code=errno.ENOENT)

        self.shards[req.branch].state.add_cross_shard_tx_list_by_minor_block_hash(
            req.minor_block_hash, req.tx_list
        )
        return AddXshardTxListResponse(error_code=0)

    async def handle_batch_add_xshard_tx_list_request(self, batch_request):
        for request in batch_request.add_xshard_tx_list_request_list:
            response = await self.handle_add_xshard_tx_list_request(request)
            if response.error_code != 0:
                return BatchAddXshardTxListResponse(error_code=response.error_code)
        return BatchAddXshardTxListResponse(error_code=0)


SLAVE_OP_NONRPC_MAP = {}


SLAVE_OP_RPC_MAP = {
    ClusterOp.PING: (ClusterOp.PONG, SlaveConnection.handle_ping),
    ClusterOp.ADD_XSHARD_TX_LIST_REQUEST: (
        ClusterOp.ADD_XSHARD_TX_LIST_RESPONSE,
        SlaveConnection.handle_add_xshard_tx_list_request,
    ),
    ClusterOp.BATCH_ADD_XSHARD_TX_LIST_REQUEST: (
        ClusterOp.BATCH_ADD_XSHARD_TX_LIST_RESPONSE,
        SlaveConnection.handle_batch_add_xshard_tx_list_request,
    ),
}


class SlaveConnectionManager:
    """Manage a list of connections to other slaves"""

    def __init__(self, env, slave_server):
        self.env = env
        self.slave_server = slave_server
        self.full_shard_id_to_slaves = dict()  # full_shard_id -> list of slaves
        for full_shard_id in self.env.quark_chain_config.get_full_shard_ids():
            self.full_shard_id_to_slaves[full_shard_id] = []
        self.slave_connections = set()
        self.slave_ids = set()  # set(bytes)
        self.loop = asyncio.get_event_loop()

    def close_all(self):
        for conn in self.slave_connections:
            conn.close()

    def get_connections_by_full_shard_id(self, full_shard_id: int):
        return self.full_shard_id_to_slaves[full_shard_id]

    def _add_slave_connection(self, slave: SlaveConnection):
        self.slave_ids.add(slave.id)
        self.slave_connections.add(slave)
        for full_shard_id in self.env.quark_chain_config.get_full_shard_ids():
            if full_shard_id in slave.full_shard_id_list:
                self.full_shard_id_to_slaves[full_shard_id].append(slave)

    async def handle_new_connection(self, reader, writer):
        """ Handle incoming connection """
        # slave id and full_shard_id_list will be set in handle_ping()
        slave_conn = SlaveConnection(
            self.env,
            reader,
            writer,
            self.slave_server,
            None,  # slave id
            None,  # full_shard_id_list
        )
        await slave_conn.wait_until_ping_received()
        slave_conn.name = "{}<->{}".format(
            self.slave_server.id.decode("ascii"), slave_conn.id.decode("ascii")
        )
        self._add_slave_connection(slave_conn)

    async def connect_to_slave(self, slave_info: SlaveInfo) -> str:
        """ Create a connection to a slave server.
        Returns empty str on success otherwise return the error message."""
        if slave_info.id == self.slave_server.id or slave_info.id in self.slave_ids:
            return ""

        host = slave_info.host.decode("ascii")
        port = slave_info.port
        try:
            reader, writer = await asyncio.open_connection(host, port, loop=self.loop)
        except Exception as e:
            err_msg = "Failed to connect {}:{} with exception {}".format(host, port, e)
            Logger.info(err_msg)
            return err_msg

        conn_name = "{}<->{}".format(
            self.slave_server.id.decode("ascii"), slave_info.id.decode("ascii")
        )
        slave = SlaveConnection(
            self.env,
            reader,
            writer,
            self.slave_server,
            slave_info.id,
            slave_info.full_shard_id_list,
            conn_name,
        )
        await slave.wait_until_active()
        # Tell the remote slave who I am
        id, full_shard_id_list = await slave.send_ping()
        # Verify that remote slave indeed has the id and shard mask list advertised by the master
        if id != slave.id:
            return "id does not match. expect {} got {}".format(slave.id, id)
        if full_shard_id_list != slave.full_shard_id_list:
            return "shard list does not match. expect {} got {}".format(
                slave.full_shard_id_list, full_shard_id_list
            )

        self._add_slave_connection(slave)
        return ""


class SlaveServer:
    """ Slave node in a cluster """

    def __init__(self, env, name="slave"):
        self.loop = asyncio.get_event_loop()
        self.env = env
        self.id = bytes(self.env.slave_config.ID, "ascii")
        self.full_shard_id_list = self.env.slave_config.FULL_SHARD_ID_LIST

        # shard id -> a list of slave running the shard
        self.slave_connection_manager = SlaveConnectionManager(env, self)

        # A set of active cluster peer ids for building Shard.peers when creating new Shard.
        self.cluster_peer_ids = set()

        self.master = None
        self.name = name
        self.mining = False

        self.artificial_tx_config = None
        self.shards = dict()  # type: Dict[Branch, Shard]
        self.shutdown_future = self.loop.create_future()

        # block hash -> future (that will return when the block is fully propagated in the cluster)
        # the block that has been added locally but not have been fully propagated will have an entry here
        self.add_block_futures = dict()
        self.shard_subscription_managers = dict()

    def __cover_shard_id(self, full_shard_id):
        """ Does the shard belong to this slave? """
        if full_shard_id in self.full_shard_id_list:
            return True
        return False

    def add_cluster_peer_id(self, cluster_peer_id):
        self.cluster_peer_ids.add(cluster_peer_id)

    def remove_cluster_peer_id(self, cluster_peer_id):
        if cluster_peer_id in self.cluster_peer_ids:
            self.cluster_peer_ids.remove(cluster_peer_id)

    async def create_shards(self, root_block: RootBlock):
        """ Create shards based on GENESIS config and root block height if they have
        not been created yet."""

        async def __init_shard(shard):
            await shard.init_from_root_block(root_block)
            await shard.create_peer_shard_connections(
                self.cluster_peer_ids, self.master
            )
            self.shard_subscription_managers[
                shard.full_shard_id
            ] = shard.state.subscription_manager
            branch = Branch(shard.full_shard_id)
            self.shards[branch] = shard
            if self.mining:
                shard.miner.start()

        new_shards = []
        for (full_shard_id, shard_config) in self.env.quark_chain_config.shards.items():
            branch = Branch(full_shard_id)
            if branch in self.shards:
                continue
            if not self.__cover_shard_id(full_shard_id) or not shard_config.GENESIS:
                continue
            if root_block.header.height >= shard_config.GENESIS.ROOT_HEIGHT:
                new_shards.append(Shard(self.env, full_shard_id, self))

        await asyncio.gather(*[__init_shard(shard) for shard in new_shards])

    def start_mining(self, artificial_tx_config):
        self.artificial_tx_config = artificial_tx_config
        self.mining = True
        for branch, shard in self.shards.items():
            Logger.info(
                "[{}] start mining with target minor block time {} seconds".format(
                    branch.to_str(), artificial_tx_config.target_minor_block_time
                )
            )
            shard.miner.start()

    def create_transactions(
        self, num_tx_per_shard, x_shard_percent, tx: TypedTransaction
    ):
        for shard in self.shards.values():
            shard.tx_generator.generate(num_tx_per_shard, x_shard_percent, tx)

    def stop_mining(self):
        self.mining = False
        for branch, shard in self.shards.items():
            Logger.info("[{}] stop mining".format(branch.to_str()))
            shard.miner.disable()

    async def __handle_new_connection(self, reader, writer):
        # The first connection should always come from master
        if not self.master:
            self.master = MasterConnection(
                self.env, reader, writer, self, name="{}_master".format(self.name)
            )
            return
        await self.slave_connection_manager.handle_new_connection(reader, writer)

    async def __start_server(self):
        """ Run the server until shutdown is called """
        self.server = await asyncio.start_server(
            self.__handle_new_connection,
            "0.0.0.0",
            self.env.slave_config.PORT,
            loop=self.loop,
        )
        Logger.info(
            "Listening on {} for intra-cluster RPC".format(
                self.server.sockets[0].getsockname()
            )
        )

    def start(self):
        self.loop.create_task(self.__start_server())

    def do_loop(self):
        try:
            self.loop.run_until_complete(self.shutdown_future)
        except KeyboardInterrupt:
            pass

    def shutdown(self):
        if not self.shutdown_future.done():
            self.shutdown_future.set_result(None)

        self.slave_connection_manager.close_all()
        self.server.close()

    def get_shutdown_future(self):
        return self.shutdown_future

    # Cluster functions

    async def send_minor_block_header_to_master(
        self,
        minor_block_header,
        tx_count,
        x_shard_tx_count,
        coinbase_amount_map: TokenBalanceMap,
        shard_stats,
    ):
        """ Update master that a minor block has been appended successfully """
        request = AddMinorBlockHeaderRequest(
            minor_block_header,
            tx_count,
            x_shard_tx_count,
            coinbase_amount_map,
            shard_stats,
        )
        _, resp, _ = await self.master.write_rpc_request(
            ClusterOp.ADD_MINOR_BLOCK_HEADER_REQUEST, request
        )
        check(resp.error_code == 0)
        self.artificial_tx_config = resp.artificial_tx_config

    async def send_minor_block_header_list_to_master(
        self, minor_block_header_list, coinbase_amount_map_list
    ):
        request = AddMinorBlockHeaderListRequest(
            minor_block_header_list, coinbase_amount_map_list
        )
        _, resp, _ = await self.master.write_rpc_request(
            ClusterOp.ADD_MINOR_BLOCK_HEADER_LIST_REQUEST, request
        )
        check(resp.error_code == 0)

    def __get_branch_to_add_xshard_tx_list_request(
        self, block_hash, xshard_tx_list, prev_root_height
    ):
        xshard_map = dict()  # type: Dict[Branch, List[CrossShardTransactionDeposit]]

        # only broadcast to the shards that have been initialized
        initialized_full_shard_ids = self.env.quark_chain_config.get_initialized_full_shard_ids_before_root_height(
            prev_root_height
        )
        for full_shard_id in initialized_full_shard_ids:
            branch = Branch(full_shard_id)
            xshard_map[branch] = []

        for xshard_tx in xshard_tx_list:
            full_shard_id = self.env.quark_chain_config.get_full_shard_id_by_full_shard_key(
                xshard_tx.to_address.full_shard_key
            )
            branch = Branch(full_shard_id)
            check(branch in xshard_map)
            xshard_map[branch].append(xshard_tx)

        branch_to_add_xshard_tx_list_request = (
            dict()
        )  # type: Dict[Branch, AddXshardTxListRequest]
        for branch, tx_list in xshard_map.items():
            cross_shard_tx_list = CrossShardTransactionList(tx_list)

            request = AddXshardTxListRequest(branch, block_hash, cross_shard_tx_list)
            branch_to_add_xshard_tx_list_request[branch] = request

        return branch_to_add_xshard_tx_list_request

    async def broadcast_xshard_tx_list(self, block, xshard_tx_list, prev_root_height):
        """ Broadcast x-shard transactions to their recipient shards """

        block_hash = block.header.get_hash()
        branch_to_add_xshard_tx_list_request = self.__get_branch_to_add_xshard_tx_list_request(
            block_hash, xshard_tx_list, prev_root_height
        )
        rpc_futures = []
        for branch, request in branch_to_add_xshard_tx_list_request.items():
            if branch == block.header.branch or not is_neighbor(
                block.header.branch,
                branch,
                len(
                    self.env.quark_chain_config.get_initialized_full_shard_ids_before_root_height(
                        prev_root_height
                    )
                ),
            ):
                check(
                    len(request.tx_list.tx_list) == 0,
                    "there shouldn't be xshard list for non-neighbor shard ({} -> {})".format(
                        block.header.branch.value, branch.value
                    ),
                )
                continue

            if branch in self.shards:
                self.shards[branch].state.add_cross_shard_tx_list_by_minor_block_hash(
                    block_hash, request.tx_list
                )

            for (
                slave_conn
            ) in self.slave_connection_manager.get_connections_by_full_shard_id(
                branch.get_full_shard_id()
            ):
                future = slave_conn.write_rpc_request(
                    ClusterOp.ADD_XSHARD_TX_LIST_REQUEST, request
                )
                rpc_futures.append(future)
        responses = await asyncio.gather(*rpc_futures)
        check(all([response.error_code == 0 for _, response, _ in responses]))

    async def batch_broadcast_xshard_tx_list(
        self,
        block_hash_to_xshard_list_and_prev_root_height: Dict[bytes, Tuple[List, int]],
        source_branch: Branch,
    ):
        branch_to_add_xshard_tx_list_request_list = dict()
        for (
            block_hash,
            x_shard_list_and_prev_root_height,
        ) in block_hash_to_xshard_list_and_prev_root_height.items():
            xshard_tx_list = x_shard_list_and_prev_root_height[0]
            prev_root_height = x_shard_list_and_prev_root_height[1]
            branch_to_add_xshard_tx_list_request = self.__get_branch_to_add_xshard_tx_list_request(
                block_hash, xshard_tx_list, prev_root_height
            )
            for branch, request in branch_to_add_xshard_tx_list_request.items():
                if branch == source_branch or not is_neighbor(
                    branch,
                    source_branch,
                    len(
                        self.env.quark_chain_config.get_initialized_full_shard_ids_before_root_height(
                            prev_root_height
                        )
                    ),
                ):
                    check(
                        len(request.tx_list.tx_list) == 0,
                        "there shouldn't be xshard list for non-neighbor shard ({} -> {})".format(
                            source_branch.value, branch.value
                        ),
                    )
                    continue

                branch_to_add_xshard_tx_list_request_list.setdefault(branch, []).append(
                    request
                )

        rpc_futures = []
        for branch, request_list in branch_to_add_xshard_tx_list_request_list.items():
            if branch in self.shards:
                for request in request_list:
                    self.shards[
                        branch
                    ].state.add_cross_shard_tx_list_by_minor_block_hash(
                        request.minor_block_hash, request.tx_list
                    )

            batch_request = BatchAddXshardTxListRequest(request_list)
            for (
                slave_conn
            ) in self.slave_connection_manager.get_connections_by_full_shard_id(
                branch.get_full_shard_id()
            ):
                future = slave_conn.write_rpc_request(
                    ClusterOp.BATCH_ADD_XSHARD_TX_LIST_REQUEST, batch_request
                )
                rpc_futures.append(future)
        responses = await asyncio.gather(*rpc_futures)
        check(all([response.error_code == 0 for _, response, _ in responses]))

    async def add_block_list_for_sync(self, block_list):
        """ Add blocks in batch to reduce RPCs. Will NOT broadcast to peers.
        Returns true if blocks are successfully added. False on any error.
        """
        if not block_list:
            return True, None
        branch = block_list[0].header.branch
        shard = self.shards.get(branch, None)
        check(shard is not None)
        return await shard.add_block_list_for_sync(block_list)

    def add_tx(self, tx: TypedTransaction) -> bool:
        evm_tx = tx.tx.to_evm_tx()
        evm_tx.set_quark_chain_config(self.env.quark_chain_config)
        branch = Branch(evm_tx.from_full_shard_id)
        shard = self.shards.get(branch, None)
        if not shard:
            return False
        return shard.add_tx(tx)

    def execute_tx(
        self, tx: TypedTransaction, from_address: Address, height: Optional[int]
    ) -> Optional[bytes]:
        evm_tx = tx.tx.to_evm_tx()
        evm_tx.set_quark_chain_config(self.env.quark_chain_config)
        branch = Branch(evm_tx.from_full_shard_id)
        shard = self.shards.get(branch, None)
        if not shard:
            return None
        return shard.state.execute_tx(tx, from_address, height)

    def get_transaction_count(self, address):
        branch = Branch(
            self.env.quark_chain_config.get_full_shard_id_by_full_shard_key(
                address.full_shard_key
            )
        )
        shard = self.shards.get(branch, None)
        if not shard:
            return None
        return shard.state.get_transaction_count(address.recipient)

    def get_balances(self, address):
        branch = Branch(
            self.env.quark_chain_config.get_full_shard_id_by_full_shard_key(
                address.full_shard_key
            )
        )
        shard = self.shards.get(branch, None)
        if not shard:
            return None
        return shard.state.get_balances(address.recipient)

    def get_token_balance(self, address):
        branch = Branch(
            self.env.quark_chain_config.get_full_shard_id_by_full_shard_key(
                address.full_shard_key
            )
        )
        shard = self.shards.get(branch, None)
        if not shard:
            return None
        return shard.state.get_token_balance(address.recipient)

    def get_account_data(
        self, address: Address, block_height: Optional[int]
    ) -> List[AccountBranchData]:
        results = []
        for branch, shard in self.shards.items():
            token_balances = shard.state.get_balances(address.recipient, block_height)
            is_contract = len(shard.state.get_code(address.recipient, block_height)) > 0
            mined, posw_mineable = shard.state.get_mining_info(
                address.recipient, token_balances
            )
            results.append(
                AccountBranchData(
                    branch=branch,
                    transaction_count=shard.state.get_transaction_count(
                        address.recipient, block_height
                    ),
                    token_balances=TokenBalanceMap(token_balances),
                    is_contract=is_contract,
                    mined_blocks=mined,
                    posw_mineable_blocks=posw_mineable,
                )
            )
        return results

    def get_minor_block_by_hash(
        self, block_hash, branch: Branch, need_extra_info
    ) -> Tuple[Optional[MinorBlock], Optional[Dict]]:
        shard = self.shards.get(branch, None)
        if not shard:
            return None
        return shard.state.get_minor_block_by_hash(block_hash, need_extra_info)

    def get_minor_block_by_height(
        self, height, branch, need_extra_info
    ) -> Tuple[Optional[MinorBlock], Optional[Dict]]:
        shard = self.shards.get(branch, None)
        if not shard:
            return None
        return shard.state.get_minor_block_by_height(height, need_extra_info)

    def get_transaction_by_hash(self, tx_hash, branch):
        shard = self.shards.get(branch, None)
        if not shard:
            return None
        return shard.state.get_transaction_by_hash(tx_hash)

    def get_transaction_receipt(
        self, tx_hash, branch
    ) -> Optional[Tuple[MinorBlock, int, TransactionReceipt]]:
        shard = self.shards.get(branch, None)
        if not shard:
            return None
        return shard.state.get_transaction_receipt(tx_hash)

    def get_all_transactions(self, branch: Branch, start: bytes, limit: int):
        shard = self.shards.get(branch, None)
        if not shard:
            return None
        return shard.state.get_all_transactions(start, limit)

    def get_transaction_list_by_address(
        self,
        address: Address,
        transfer_token_id: Optional[int],
        start: bytes,
        limit: int,
    ):
        branch = Branch(
            self.env.quark_chain_config.get_full_shard_id_by_full_shard_key(
                address.full_shard_key
            )
        )
        shard = self.shards.get(branch, None)
        if not shard:
            return None
        return shard.state.get_transaction_list_by_address(
            address, transfer_token_id, start, limit
        )

    def get_logs(
        self,
        addresses: List[Address],
        topics: List[Optional[Union[str, List[str]]]],
        start_block: int,
        end_block: int,
        branch: Branch,
    ) -> Optional[List[Log]]:
        shard = self.shards.get(branch, None)
        if not shard:
            return None
        return shard.state.get_logs(addresses, topics, start_block, end_block)

    def estimate_gas(self, tx: TypedTransaction, from_address) -> Optional[int]:
        branch = Branch(
            self.env.quark_chain_config.get_full_shard_id_by_full_shard_key(
                from_address.full_shard_key
            )
        )
        shard = self.shards.get(branch, None)
        if not shard:
            return None
        return shard.state.estimate_gas(tx, from_address)

    def get_storage_at(
        self, address: Address, key: int, block_height: Optional[int]
    ) -> Optional[bytes]:
        branch = Branch(
            self.env.quark_chain_config.get_full_shard_id_by_full_shard_key(
                address.full_shard_key
            )
        )
        shard = self.shards.get(branch, None)
        if not shard:
            return None
        return shard.state.get_storage_at(address.recipient, key, block_height)

    def get_code(
        self, address: Address, block_height: Optional[int]
    ) -> Optional[bytes]:
        branch = Branch(
            self.env.quark_chain_config.get_full_shard_id_by_full_shard_key(
                address.full_shard_key
            )
        )
        shard = self.shards.get(branch, None)
        if not shard:
            return None
        return shard.state.get_code(address.recipient, block_height)

    def gas_price(self, branch: Branch, token_id: int) -> Optional[int]:
        shard = self.shards.get(branch, None)
        if not shard:
            return None
        return shard.state.gas_price(token_id)

    async def get_work(
        self, branch: Branch, coinbase_addr: Optional[Address] = None
    ) -> Optional[MiningWork]:
        if branch not in self.shards:
            return None
        default_addr = Address.create_from(
            self.env.quark_chain_config.shards[branch.value].COINBASE_ADDRESS
        )
        try:
            shard = self.shards[branch]
            work, block = await shard.miner.get_work(coinbase_addr or default_addr)
            check(isinstance(block, MinorBlock))
            posw_diff = shard.state.posw_diff_adjust(block)
            if posw_diff is not None and posw_diff != work.difficulty:
                work = MiningWork(work.hash, work.height, posw_diff)
            return work
        except Exception:
            Logger.log_exception()
            return None

    async def submit_work(
        self, branch: Branch, header_hash: bytes, nonce: int, mixhash: bytes
    ) -> Optional[bool]:
        try:
            return await self.shards[branch].miner.submit_work(
                header_hash, nonce, mixhash
            )
        except Exception:
            Logger.log_exception()
            return None

    def get_root_chain_stakes(
        self, address: Address, block_hash: bytes
    ) -> (int, bytes):
        branch = Branch(
            self.env.quark_chain_config.get_full_shard_id_by_full_shard_key(
                address.full_shard_key
            )
        )
        # only applies to chain 0 shard 0
        check(branch.value == 1)
        shard = self.shards.get(branch, None)
        check(shard is not None)
        return shard.state.get_root_chain_stakes(address.recipient, block_hash)


def parse_args():
    parser = argparse.ArgumentParser()
    ClusterConfig.attach_arguments(parser)
    # Unique Id identifying the node in the cluster
    parser.add_argument("--node_id", default="", type=str)
    parser.add_argument("--enable_profiler", default=False, type=bool)
    args = parser.parse_args()

    env = DEFAULT_ENV.copy()
    env.cluster_config = ClusterConfig.create_from_args(args)
    env.slave_config = env.cluster_config.get_slave_config(args.node_id)
    env.arguments = args

    return env


def main():
    from quarkchain.cluster.jsonrpc import JSONRPCWebsocketServer

    os.chdir(os.path.dirname(os.path.abspath(__file__)))
    env = parse_args()

    if env.arguments.enable_profiler:
        profile = cProfile.Profile()
        profile.enable()
    slave_server = SlaveServer(env)
    slave_server.start()

    callbacks = []
    if env.slave_config.WEBSOCKET_JSON_RPC_PORT is not None:
        json_rpc_websocket_server = JSONRPCWebsocketServer.start_websocket_server(
            env, slave_server
        )
        callbacks.append(json_rpc_websocket_server.shutdown)

    slave_server.do_loop()
    if env.arguments.enable_profiler:
        profile.disable()
        profile.print_stats("time")

    Logger.info("Slave server is shutdown")


if __name__ == "__main__":
    main()<|MERGE_RESOLUTION|>--- conflicted
+++ resolved
@@ -684,11 +684,7 @@
 
 class SlaveConnection(Connection):
     def __init__(
-<<<<<<< HEAD
         self, env, reader, writer, slave_server, slave_id, full_shard_id_list, name=None
-=======
-        self, env, reader, writer, slave_server, slave_id, chain_mask_list, name=None,
->>>>>>> b9055594
     ):
         super().__init__(
             env,
