--- conflicted
+++ resolved
@@ -1390,11 +1390,8 @@
 
 
 def main():
-<<<<<<< HEAD
-    from quarkchain.cluster.jsonrpc import JSONRPCWebSocketServer
-=======
+
     from quarkchain.cluster.jsonrpc import JSONRPCWSServer
->>>>>>> dbd9092f
 
     os.chdir(os.path.dirname(os.path.abspath(__file__)))
     env = parse_args()
@@ -1407,35 +1404,12 @@
 
     callbacks = []
     if env.cluster_config.ENABLE_PUBLIC_JSON_RPC:
-<<<<<<< HEAD
-        public_json_rpc_server = JSONRPCWebSocketServer.start_public_server(
+        public_json_rpc_ws_server = JSONRPCWSServer.start_public_server(
             env, slave_server
         )
-        callbacks.append(public_json_rpc_server.shutdown)
-
-    if env.cluster_config.ENABLE_PRIVATE_JSON_RPC:
-        private_json_rpc_server = JSONRPCWebSocketServer.start_private_server(
-            env, slave_server
-        )
-        callbacks.append(private_json_rpc_server.shutdown)
-
-    slave_server.do_loop(callbacks)
-
-    # slave_server.do_loop()
-=======
-        public_json_rpc_ws_server = JSONRPCWSServer.start_public_server(
-            env, slave_server.start
-        )
         callbacks.append(public_json_rpc_ws_server.shutdown)
 
-    if env.cluster_config.ENABLE_PRIVATE_JSON_RPC:
-        private_json_rpc_ws_server = JSONRPCWSServer.start_private_server(
-            env, slave_server.start
-        )
-        callbacks.append(private_json_rpc_ws_server.shutdown)
-
     slave_server.do_loop()
->>>>>>> dbd9092f
     if env.arguments.enable_profiler:
         profile.disable()
         profile.print_stats("time")
