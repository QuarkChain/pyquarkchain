import argparse
import asyncio
import errno
import os
import cProfile
from typing import Optional, Tuple, Dict, List, Union

from quarkchain.cluster.cluster_config import ClusterConfig
from quarkchain.cluster.miner import MiningWork
from quarkchain.cluster.neighbor import is_neighbor
from quarkchain.cluster.p2p_commands import CommandOp, GetMinorBlockListRequest
from quarkchain.cluster.protocol import (
    ClusterConnection,
    ForwardingVirtualConnection,
    NULL_CONNECTION,
)
from quarkchain.cluster.rpc import (
    AddMinorBlockHeaderRequest,
    GetLogRequest,
    GetLogResponse,
    EstimateGasRequest,
    EstimateGasResponse,
    ExecuteTransactionRequest,
    GetStorageRequest,
    GetStorageResponse,
    GetCodeResponse,
    GetCodeRequest,
    GasPriceRequest,
    GasPriceResponse,
    GetAccountDataRequest,
    GetWorkRequest,
    GetWorkResponse,
    SubmitWorkRequest,
    SubmitWorkResponse,
    AddMinorBlockHeaderListRequest,
    CheckMinorBlockResponse,
    GetAllTransactionsResponse,
    GetMinorBlockRequest,
    MinorBlockExtraInfo,
)
from quarkchain.cluster.rpc import (
    AddRootBlockResponse,
    EcoInfo,
    GetEcoInfoListResponse,
    GetNextBlockToMineResponse,
    AddMinorBlockResponse,
    HeadersInfo,
    GetUnconfirmedHeadersResponse,
    GetAccountDataResponse,
    AddTransactionResponse,
    CreateClusterPeerConnectionResponse,
    SyncMinorBlockListResponse,
    GetMinorBlockResponse,
    GetTransactionResponse,
    AccountBranchData,
    BatchAddXshardTxListRequest,
    BatchAddXshardTxListResponse,
    MineResponse,
    GenTxResponse,
    GetTransactionListByAddressResponse,
)
from quarkchain.cluster.rpc import AddXshardTxListRequest, AddXshardTxListResponse
from quarkchain.cluster.rpc import (
    ConnectToSlavesResponse,
    ClusterOp,
    CLUSTER_OP_SERIALIZER_MAP,
    Ping,
    Pong,
    ExecuteTransactionResponse,
    GetTransactionReceiptResponse,
    SlaveInfo,
)
from quarkchain.cluster.shard import Shard, PeerShardConnection
from quarkchain.constants import SYNC_TIMEOUT
from quarkchain.core import Branch, TypedTransaction, Address, Log
from quarkchain.core import (
    CrossShardTransactionList,
    MinorBlock,
    MinorBlockHeader,
    MinorBlockMeta,
    RootBlock,
    RootBlockHeader,
    TransactionReceipt,
    TokenBalanceMap,
)
from quarkchain.env import DEFAULT_ENV
from quarkchain.protocol import Connection
from quarkchain.utils import check, Logger


class MasterConnection(ClusterConnection):
    def __init__(self, env, reader, writer, slave_server, name=None):
        super().__init__(
            env,
            reader,
            writer,
            CLUSTER_OP_SERIALIZER_MAP,
            MASTER_OP_NONRPC_MAP,
            MASTER_OP_RPC_MAP,
            name=name,
        )
        self.loop = asyncio.get_event_loop()
        self.env = env
        self.slave_server = slave_server  # type: SlaveServer
        self.shards = slave_server.shards  # type: Dict[Branch, Shard]

        asyncio.ensure_future(self.active_and_loop_forever())

        # cluster_peer_id -> {branch_value -> shard_conn}
        self.v_conn_map = dict()

    def get_connection_to_forward(self, metadata):
        """ Override ProxyConnection.get_connection_to_forward()
        """
        if metadata.cluster_peer_id == 0:
            # RPC from master
            return None

        if (
            metadata.branch.get_full_shard_id()
            not in self.env.quark_chain_config.get_full_shard_ids()
        ):
            self.close_with_error(
                "incorrect forwarding branch {}".format(metadata.branch.to_str())
            )

        shard = self.shards.get(metadata.branch, None)
        if not shard:
            # shard has not been created yet
            return NULL_CONNECTION

        peer_shard_conn = shard.peers.get(metadata.cluster_peer_id, None)
        if peer_shard_conn is None:
            # Master can close the peer connection at any time
            # TODO: any way to avoid this race?
            Logger.warning_every_sec(
                "cannot find peer shard conn for cluster id {}".format(
                    metadata.cluster_peer_id
                ),
                1,
            )
            return NULL_CONNECTION

        return peer_shard_conn.get_forwarding_connection()

    def validate_connection(self, connection):
        return connection == NULL_CONNECTION or isinstance(
            connection, ForwardingVirtualConnection
        )

    def close(self):
        for shard in self.shards.values():
            for peer_shard_conn in shard.peers.values():
                peer_shard_conn.get_forwarding_connection().close()

        Logger.info("Lost connection with master. Shutting down slave ...")
        super().close()
        self.slave_server.shutdown()

    def close_with_error(self, error):
        Logger.info("Closing connection with master: {}".format(error))
        return super().close_with_error(error)

    def close_connection(self, conn):
        """ TODO: Notify master that the connection is closed by local.
        The master should close the peer connection, and notify the other slaves that a close happens
        More hint could be provided so that the master may blacklist the peer if it is mis-behaving
        """
        pass

    # Cluster RPC handlers

    async def handle_ping(self, ping):
        if ping.root_tip:
            await self.slave_server.create_shards(ping.root_tip)
        return Pong(self.slave_server.id, self.slave_server.chain_mask_list)

    async def handle_connect_to_slaves_request(self, connect_to_slave_request):
        """
        Master sends in the slave list. Let's connect to them.
        Skip self and slaves already connected.
        """
        futures = []
        for slave_info in connect_to_slave_request.slave_info_list:
            futures.append(
                self.slave_server.slave_connection_manager.connect_to_slave(slave_info)
            )
        result_str_list = await asyncio.gather(*futures)
        result_list = [bytes(result_str, "ascii") for result_str in result_str_list]
        return ConnectToSlavesResponse(result_list)

    async def handle_mine_request(self, request):
        if request.mining:
            self.slave_server.start_mining(request.artificial_tx_config)
        else:
            self.slave_server.stop_mining()
        return MineResponse(error_code=0)

    async def handle_gen_tx_request(self, request):
        self.slave_server.create_transactions(
            request.num_tx_per_shard, request.x_shard_percent, request.tx
        )
        return GenTxResponse(error_code=0)

    # Blockchain RPC handlers

    async def handle_add_root_block_request(self, req):
        # TODO: handle expect_switch
        error_code = 0
        switched = False
        for shard in self.shards.values():
            try:
                switched = await shard.add_root_block(req.root_block)
            except ValueError:
                Logger.log_exception()
                return AddRootBlockResponse(errno.EBADMSG, False)

        await self.slave_server.create_shards(req.root_block)

        return AddRootBlockResponse(error_code, switched)

    async def handle_get_eco_info_list_request(self, _req):
        eco_info_list = []
        for branch, shard in self.shards.items():
            if not shard.state.initialized:
                continue
            eco_info_list.append(
                EcoInfo(
                    branch=branch,
                    height=shard.state.header_tip.height + 1,
                    coinbase_amount=shard.state.get_next_block_coinbase_amount(),
                    difficulty=shard.state.get_next_block_difficulty(),
                    unconfirmed_headers_coinbase_amount=shard.state.get_unconfirmed_headers_coinbase_amount(),
                )
            )
        return GetEcoInfoListResponse(error_code=0, eco_info_list=eco_info_list)

    async def handle_get_next_block_to_mine_request(self, req):
        shard = self.shards.get(req.branch, None)
        check(shard is not None)
        block = shard.state.create_block_to_mine(address=req.address)
        response = GetNextBlockToMineResponse(error_code=0, block=block)
        return response

    async def handle_add_minor_block_request(self, req):
        """ For local miner to submit mined blocks through master """
        try:
            block = MinorBlock.deserialize(req.minor_block_data)
        except Exception:
            return AddMinorBlockResponse(error_code=errno.EBADMSG)
        shard = self.shards.get(block.header.branch, None)
        if not shard:
            return AddMinorBlockResponse(error_code=errno.EBADMSG)

        if block.header.hash_prev_minor_block != shard.state.header_tip.get_hash():
            # Tip changed, don't bother creating a fork
            Logger.info(
                "[{}] dropped stale block {} mined locally".format(
                    block.header.branch.to_str(), block.header.height
                )
            )
            return AddMinorBlockResponse(error_code=0)

        success = await shard.add_block(block)
        return AddMinorBlockResponse(error_code=0 if success else errno.EFAULT)

    async def handle_check_minor_block_request(self, req):
        shard = self.shards.get(req.minor_block_header.branch, None)
        if not shard:
            return CheckMinorBlockResponse(error_code=errno.EBADMSG)

        try:
            shard.check_minor_block_by_header(req.minor_block_header)
        except Exception as e:
            Logger.error_exception()
            return CheckMinorBlockResponse(error_code=errno.EBADMSG)

        return CheckMinorBlockResponse(error_code=0)

    async def handle_get_unconfirmed_header_list_request(self, _req):
        headers_info_list = []
        for branch, shard in self.shards.items():
            if not shard.state.initialized:
                continue
            headers_info_list.append(
                HeadersInfo(
                    branch=branch, header_list=shard.state.get_unconfirmed_header_list()
                )
            )
        return GetUnconfirmedHeadersResponse(
            error_code=0, headers_info_list=headers_info_list
        )

    async def handle_get_account_data_request(
        self, req: GetAccountDataRequest
    ) -> GetAccountDataResponse:
        account_branch_data_list = self.slave_server.get_account_data(
            req.address, req.block_height
        )
        return GetAccountDataResponse(
            error_code=0, account_branch_data_list=account_branch_data_list
        )

    async def handle_add_transaction(self, req):
        success = self.slave_server.add_tx(req.tx)
        return AddTransactionResponse(error_code=0 if success else 1)

    async def handle_execute_transaction(
        self, req: ExecuteTransactionRequest
    ) -> ExecuteTransactionResponse:
        res = self.slave_server.execute_tx(req.tx, req.from_address)
        fail = res is None
        return ExecuteTransactionResponse(
            error_code=int(fail), result=res if not fail else b""
        )

    async def handle_destroy_cluster_peer_connection_command(self, op, cmd, rpc_id):
        self.slave_server.remove_cluster_peer_id(cmd.cluster_peer_id)

        for shard in self.shards.values():
            peer_shard_conn = shard.peers.pop(cmd.cluster_peer_id, None)
            if peer_shard_conn:
                peer_shard_conn.get_forwarding_connection().close()

    async def handle_create_cluster_peer_connection_request(self, req):
        self.slave_server.add_cluster_peer_id(req.cluster_peer_id)

        shard_to_conn = dict()
        active_futures = []
        for shard in self.shards.values():
            if req.cluster_peer_id in shard.peers:
                Logger.error(
                    "duplicated create cluster peer connection {}".format(
                        req.cluster_peer_id
                    )
                )
                continue

            peer_shard_conn = PeerShardConnection(
                master_conn=self,
                cluster_peer_id=req.cluster_peer_id,
                shard=shard,
                name="{}_vconn_{}".format(self.name, req.cluster_peer_id),
            )
            asyncio.ensure_future(peer_shard_conn.active_and_loop_forever())
            active_futures.append(peer_shard_conn.active_future)
            shard_to_conn[shard] = peer_shard_conn

        # wait for all the connections to become active before return
        await asyncio.gather(*active_futures)

        # Make peer connection available to shard once they are active
        for shard, peer_shard_conn in shard_to_conn.items():
            shard.add_peer(peer_shard_conn)

        return CreateClusterPeerConnectionResponse(error_code=0)

    async def handle_get_minor_block_request(self, req: GetMinorBlockRequest):
        if req.minor_block_hash != bytes(32):
            block, extra_info = self.slave_server.get_minor_block_by_hash(
                req.minor_block_hash, req.branch, req.need_extra_info
            )
        else:
            block, extra_info = self.slave_server.get_minor_block_by_height(
                req.height, req.branch, req.need_extra_info
            )

        if not block:
            empty_block = MinorBlock(MinorBlockHeader(), MinorBlockMeta())
            return GetMinorBlockResponse(error_code=1, minor_block=empty_block)

        return GetMinorBlockResponse(
            error_code=0,
            minor_block=block,
            extra_info=extra_info and MinorBlockExtraInfo(**extra_info),
        )

    async def handle_get_transaction_request(self, req):
        minor_block, i = self.slave_server.get_transaction_by_hash(
            req.tx_hash, req.branch
        )
        if not minor_block:
            empty_block = MinorBlock(MinorBlockHeader(), MinorBlockMeta())
            return GetTransactionResponse(
                error_code=1, minor_block=empty_block, index=0
            )

        return GetTransactionResponse(error_code=0, minor_block=minor_block, index=i)

    async def handle_get_transaction_receipt_request(self, req):
        resp = self.slave_server.get_transaction_receipt(req.tx_hash, req.branch)
        if not resp:
            empty_block = MinorBlock(MinorBlockHeader(), MinorBlockMeta())
            empty_receipt = TransactionReceipt.create_empty_receipt()
            return GetTransactionReceiptResponse(
                error_code=1, minor_block=empty_block, index=0, receipt=empty_receipt
            )
        minor_block, i, receipt = resp
        return GetTransactionReceiptResponse(
            error_code=0, minor_block=minor_block, index=i, receipt=receipt
        )

    async def handle_get_all_transaction_request(self, req):
        result = self.slave_server.get_all_transactions(
            req.branch, req.start, req.limit
        )
        if not result:
            return GetAllTransactionsResponse(error_code=1, tx_list=[], next=b"")
        return GetAllTransactionsResponse(
            error_code=0, tx_list=result[0], next=result[1]
        )

    async def handle_get_transaction_list_by_address_request(self, req):
        result = self.slave_server.get_transaction_list_by_address(
            req.address, req.transfer_token_id, req.start, req.limit
        )
        if not result:
            return GetTransactionListByAddressResponse(
                error_code=1, tx_list=[], next=b""
            )
        return GetTransactionListByAddressResponse(
            error_code=0, tx_list=result[0], next=result[1]
        )

    async def handle_sync_minor_block_list_request(self, req):
        """ Raises on error"""

        async def __download_blocks(block_hash_list):
            op, resp, rpc_id = await peer_shard_conn.write_rpc_request(
                CommandOp.GET_MINOR_BLOCK_LIST_REQUEST,
                GetMinorBlockListRequest(block_hash_list),
            )
            return resp.minor_block_list

        shard = self.shards.get(req.branch, None)
        if not shard:
            return SyncMinorBlockListResponse(error_code=errno.EBADMSG)
        peer_shard_conn = shard.peers.get(req.cluster_peer_id, None)
        if not peer_shard_conn:
            return SyncMinorBlockListResponse(error_code=errno.EBADMSG)

        BLOCK_BATCH_SIZE = 100
        block_hash_list = req.minor_block_hash_list
        block_coinbase_map = {}
        # empty
        if not block_hash_list:
            return SyncMinorBlockListResponse(error_code=0)

        try:
            while len(block_hash_list) > 0:
                blocks_to_download = block_hash_list[:BLOCK_BATCH_SIZE]
                try:
                    block_chain = await asyncio.wait_for(
                        __download_blocks(blocks_to_download), SYNC_TIMEOUT
                    )
                except asyncio.TimeoutError as e:
                    Logger.info(
                        "[{}] sync request from master failed due to timeout".format(
                            req.branch.to_str()
                        )
                    )
                    raise e

                Logger.info(
                    "[{}] sync request from master, downloaded {} blocks ({} - {})".format(
                        req.branch.to_str(),
                        len(block_chain),
                        block_chain[0].header.height,
                        block_chain[-1].header.height,
                    )
                )

                # Step 1: Check if the len is correct
                if len(block_chain) != len(blocks_to_download):
                    raise RuntimeError(
                        "Failed to add minor blocks for syncing root block: "
                        + "length of downloaded block list is incorrect"
                    )

                # Step 2: Check if the blocks are valid
                add_block_success, coinbase_amount_list = await self.slave_server.add_block_list_for_sync(
                    block_chain
                )
                if not add_block_success:
                    raise RuntimeError(
                        "Failed to add minor blocks for syncing root block"
                    )
                check(len(blocks_to_download) == len(coinbase_amount_list))
                for hash, coinbase in zip(blocks_to_download, coinbase_amount_list):
                    block_coinbase_map[hash] = coinbase
                block_hash_list = block_hash_list[BLOCK_BATCH_SIZE:]

            branch = block_chain[0].header.branch
            shard = self.slave_server.shards.get(branch, None)
            check(shard is not None)
            return SyncMinorBlockListResponse(
                error_code=0,
                shard_stats=shard.state.get_shard_stats(),
                block_coinbase_map=block_coinbase_map,
            )
        except Exception:
            Logger.error_exception()
            return SyncMinorBlockListResponse(error_code=1)

    async def handle_get_logs(self, req: GetLogRequest) -> GetLogResponse:
        res = self.slave_server.get_logs(
            req.addresses, req.topics, req.start_block, req.end_block, req.branch
        )
        fail = res is None
        return GetLogResponse(
            error_code=int(fail),
            logs=res or [],  # `None` will be converted to empty list
        )

    async def handle_estimate_gas(self, req: EstimateGasRequest) -> EstimateGasResponse:
        res = self.slave_server.estimate_gas(req.tx, req.from_address)
        fail = res is None
        return EstimateGasResponse(error_code=int(fail), result=res or 0)

    async def handle_get_storage_at(self, req: GetStorageRequest) -> GetStorageResponse:
        res = self.slave_server.get_storage_at(req.address, req.key, req.block_height)
        fail = res is None
        return GetStorageResponse(error_code=int(fail), result=res or b"")

    async def handle_get_code(self, req: GetCodeRequest) -> GetCodeResponse:
        res = self.slave_server.get_code(req.address, req.block_height)
        fail = res is None
        return GetCodeResponse(error_code=int(fail), result=res or b"")

    async def handle_gas_price(self, req: GasPriceRequest) -> GasPriceResponse:
        res = self.slave_server.gas_price(req.branch, req.token_id)
        fail = res is None
        return GasPriceResponse(error_code=int(fail), result=res or 0)

    async def handle_get_work(self, req: GetWorkRequest) -> GetWorkResponse:
        res = await self.slave_server.get_work(req.branch)
        if not res:
            return GetWorkResponse(error_code=1)
        return GetWorkResponse(
            error_code=0,
            header_hash=res.hash,
            height=res.height,
            difficulty=res.difficulty,
        )

    async def handle_submit_work(self, req: SubmitWorkRequest) -> SubmitWorkResponse:
        res = await self.slave_server.submit_work(
            req.branch, req.header_hash, req.nonce, req.mixhash
        )
        if res is None:
            return SubmitWorkResponse(error_code=1, success=False)

        return SubmitWorkResponse(error_code=0, success=res)


MASTER_OP_NONRPC_MAP = {
    ClusterOp.DESTROY_CLUSTER_PEER_CONNECTION_COMMAND: MasterConnection.handle_destroy_cluster_peer_connection_command
}


MASTER_OP_RPC_MAP = {
    ClusterOp.PING: (ClusterOp.PONG, MasterConnection.handle_ping),
    ClusterOp.CONNECT_TO_SLAVES_REQUEST: (
        ClusterOp.CONNECT_TO_SLAVES_RESPONSE,
        MasterConnection.handle_connect_to_slaves_request,
    ),
    ClusterOp.MINE_REQUEST: (
        ClusterOp.MINE_RESPONSE,
        MasterConnection.handle_mine_request,
    ),
    ClusterOp.GEN_TX_REQUEST: (
        ClusterOp.GEN_TX_RESPONSE,
        MasterConnection.handle_gen_tx_request,
    ),
    ClusterOp.ADD_ROOT_BLOCK_REQUEST: (
        ClusterOp.ADD_ROOT_BLOCK_RESPONSE,
        MasterConnection.handle_add_root_block_request,
    ),
    ClusterOp.GET_ECO_INFO_LIST_REQUEST: (
        ClusterOp.GET_ECO_INFO_LIST_RESPONSE,
        MasterConnection.handle_get_eco_info_list_request,
    ),
    ClusterOp.GET_NEXT_BLOCK_TO_MINE_REQUEST: (
        ClusterOp.GET_NEXT_BLOCK_TO_MINE_RESPONSE,
        MasterConnection.handle_get_next_block_to_mine_request,
    ),
    ClusterOp.ADD_MINOR_BLOCK_REQUEST: (
        ClusterOp.ADD_MINOR_BLOCK_RESPONSE,
        MasterConnection.handle_add_minor_block_request,
    ),
    ClusterOp.GET_UNCONFIRMED_HEADERS_REQUEST: (
        ClusterOp.GET_UNCONFIRMED_HEADERS_RESPONSE,
        MasterConnection.handle_get_unconfirmed_header_list_request,
    ),
    ClusterOp.GET_ACCOUNT_DATA_REQUEST: (
        ClusterOp.GET_ACCOUNT_DATA_RESPONSE,
        MasterConnection.handle_get_account_data_request,
    ),
    ClusterOp.ADD_TRANSACTION_REQUEST: (
        ClusterOp.ADD_TRANSACTION_RESPONSE,
        MasterConnection.handle_add_transaction,
    ),
    ClusterOp.CREATE_CLUSTER_PEER_CONNECTION_REQUEST: (
        ClusterOp.CREATE_CLUSTER_PEER_CONNECTION_RESPONSE,
        MasterConnection.handle_create_cluster_peer_connection_request,
    ),
    ClusterOp.GET_MINOR_BLOCK_REQUEST: (
        ClusterOp.GET_MINOR_BLOCK_RESPONSE,
        MasterConnection.handle_get_minor_block_request,
    ),
    ClusterOp.GET_TRANSACTION_REQUEST: (
        ClusterOp.GET_TRANSACTION_RESPONSE,
        MasterConnection.handle_get_transaction_request,
    ),
    ClusterOp.SYNC_MINOR_BLOCK_LIST_REQUEST: (
        ClusterOp.SYNC_MINOR_BLOCK_LIST_RESPONSE,
        MasterConnection.handle_sync_minor_block_list_request,
    ),
    ClusterOp.EXECUTE_TRANSACTION_REQUEST: (
        ClusterOp.EXECUTE_TRANSACTION_RESPONSE,
        MasterConnection.handle_execute_transaction,
    ),
    ClusterOp.GET_TRANSACTION_RECEIPT_REQUEST: (
        ClusterOp.GET_TRANSACTION_RECEIPT_RESPONSE,
        MasterConnection.handle_get_transaction_receipt_request,
    ),
    ClusterOp.GET_TRANSACTION_LIST_BY_ADDRESS_REQUEST: (
        ClusterOp.GET_TRANSACTION_LIST_BY_ADDRESS_RESPONSE,
        MasterConnection.handle_get_transaction_list_by_address_request,
    ),
    ClusterOp.GET_LOG_REQUEST: (
        ClusterOp.GET_LOG_RESPONSE,
        MasterConnection.handle_get_logs,
    ),
    ClusterOp.ESTIMATE_GAS_REQUEST: (
        ClusterOp.ESTIMATE_GAS_RESPONSE,
        MasterConnection.handle_estimate_gas,
    ),
    ClusterOp.GET_STORAGE_REQUEST: (
        ClusterOp.GET_STORAGE_RESPONSE,
        MasterConnection.handle_get_storage_at,
    ),
    ClusterOp.GET_CODE_REQUEST: (
        ClusterOp.GET_CODE_RESPONSE,
        MasterConnection.handle_get_code,
    ),
    ClusterOp.GAS_PRICE_REQUEST: (
        ClusterOp.GAS_PRICE_RESPONSE,
        MasterConnection.handle_gas_price,
    ),
    ClusterOp.GET_WORK_REQUEST: (
        ClusterOp.GET_WORK_RESPONSE,
        MasterConnection.handle_get_work,
    ),
    ClusterOp.SUBMIT_WORK_REQUEST: (
        ClusterOp.SUBMIT_WORK_RESPONSE,
        MasterConnection.handle_submit_work,
    ),
    ClusterOp.CHECK_MINOR_BLOCK_REQUEST: (
        ClusterOp.CHECK_MINOR_BLOCK_RESPONSE,
        MasterConnection.handle_check_minor_block_request,
    ),
    ClusterOp.GET_ALL_TRANSACTIONS_REQUEST: (
        ClusterOp.GET_ALL_TRANSACTIONS_RESPONSE,
        MasterConnection.handle_get_all_transaction_request,
    ),
}


class SlaveConnection(Connection):
    def __init__(
        self, env, reader, writer, slave_server, slave_id, chain_mask_list, name=None
    ):
        super().__init__(
            env,
            reader,
            writer,
            CLUSTER_OP_SERIALIZER_MAP,
            SLAVE_OP_NONRPC_MAP,
            SLAVE_OP_RPC_MAP,
            name=name,
        )
        self.slave_server = slave_server
        self.id = slave_id
        self.chain_mask_list = chain_mask_list
        self.shards = self.slave_server.shards

        self.ping_received_future = asyncio.get_event_loop().create_future()

        asyncio.ensure_future(self.active_and_loop_forever())

    async def wait_until_ping_received(self):
        await self.ping_received_future

    def has_shard(self, full_shard_id: int):
        for chain_mask in self.chain_mask_list:
            if chain_mask.contain_full_shard_id(full_shard_id):
                return True
        return False

    def close_with_error(self, error):
        Logger.info("Closing connection with slave {}".format(self.id))
        return super().close_with_error(error)

    async def send_ping(self):
        # TODO: Send real root tip and allow shards to confirm each other
        req = Ping(
            self.slave_server.id,
            self.slave_server.chain_mask_list,
            RootBlock(RootBlockHeader()),
        )
        op, resp, rpc_id = await self.write_rpc_request(ClusterOp.PING, req)
        return (resp.id, resp.chain_mask_list)

    # Cluster RPC handlers

    async def handle_ping(self, ping: Ping):
        if not self.id:
            self.id = ping.id
            self.chain_mask_list = ping.chain_mask_list

        if len(self.chain_mask_list) == 0:
            return self.close_with_error(
                "Empty shard mask list from slave {}".format(self.id)
            )

        self.ping_received_future.set_result(None)

        return Pong(self.slave_server.id, self.slave_server.chain_mask_list)

    # Blockchain RPC handlers

    async def handle_add_xshard_tx_list_request(self, req):
        if req.branch not in self.shards:
            Logger.error(
                "cannot find shard id {} locally".format(req.branch.get_full_shard_id())
            )
            return AddXshardTxListResponse(error_code=errno.ENOENT)

        self.shards[req.branch].state.add_cross_shard_tx_list_by_minor_block_hash(
            req.minor_block_hash, req.tx_list
        )
        return AddXshardTxListResponse(error_code=0)

    async def handle_batch_add_xshard_tx_list_request(self, batch_request):
        for request in batch_request.add_xshard_tx_list_request_list:
            response = await self.handle_add_xshard_tx_list_request(request)
            if response.error_code != 0:
                return BatchAddXshardTxListResponse(error_code=response.error_code)
        return BatchAddXshardTxListResponse(error_code=0)


SLAVE_OP_NONRPC_MAP = {}


SLAVE_OP_RPC_MAP = {
    ClusterOp.PING: (ClusterOp.PONG, SlaveConnection.handle_ping),
    ClusterOp.ADD_XSHARD_TX_LIST_REQUEST: (
        ClusterOp.ADD_XSHARD_TX_LIST_RESPONSE,
        SlaveConnection.handle_add_xshard_tx_list_request,
    ),
    ClusterOp.BATCH_ADD_XSHARD_TX_LIST_REQUEST: (
        ClusterOp.BATCH_ADD_XSHARD_TX_LIST_RESPONSE,
        SlaveConnection.handle_batch_add_xshard_tx_list_request,
    ),
}


class SlaveConnectionManager:
    """Manage a list of connections to other slaves"""

    def __init__(self, env, slave_server):
        self.env = env
        self.slave_server = slave_server
        self.full_shard_id_to_slaves = dict()  # full_shard_id -> list of slaves
        for full_shard_id in self.env.quark_chain_config.get_full_shard_ids():
            self.full_shard_id_to_slaves[full_shard_id] = []
        self.slave_connections = set()
        self.slave_ids = set()  # set(bytes)
        self.loop = asyncio.get_event_loop()

    def close_all(self):
        for conn in self.slave_connections:
            conn.close()

    def get_connections_by_full_shard_id(self, full_shard_id: int):
        return self.full_shard_id_to_slaves[full_shard_id]

    def _add_slave_connection(self, slave: SlaveConnection):
        self.slave_ids.add(slave.id)
        self.slave_connections.add(slave)
        for full_shard_id in self.env.quark_chain_config.get_full_shard_ids():
            if slave.has_shard(full_shard_id):
                self.full_shard_id_to_slaves[full_shard_id].append(slave)

    async def handle_new_connection(self, reader, writer):
        """ Handle incoming connection """
        # slave id and chain_mask_list will be set in handle_ping()
        slave_conn = SlaveConnection(
            self.env,
            reader,
            writer,
            self.slave_server,
            None,  # slave id
            None,  # chain_mask_list
        )
        await slave_conn.wait_until_ping_received()
        slave_conn.name = "{}<->{}".format(
            self.slave_server.id.decode("ascii"), slave_conn.id.decode("ascii")
        )
        self._add_slave_connection(slave_conn)

    async def connect_to_slave(self, slave_info: SlaveInfo) -> str:
        """ Create a connection to a slave server.
        Returns empty str on success otherwise return the error message."""
        if slave_info.id == self.slave_server.id or slave_info.id in self.slave_ids:
            return ""

        host = slave_info.host.decode("ascii")
        port = slave_info.port
        try:
            reader, writer = await asyncio.open_connection(host, port, loop=self.loop)
        except Exception as e:
            err_msg = "Failed to connect {}:{} with exception {}".format(host, port, e)
            Logger.info(err_msg)
            return err_msg

        conn_name = "{}<->{}".format(
            self.slave_server.id.decode("ascii"), slave_info.id.decode("ascii")
        )
        slave = SlaveConnection(
            self.env,
            reader,
            writer,
            self.slave_server,
            slave_info.id,
            slave_info.chain_mask_list,
            conn_name,
        )
        await slave.wait_until_active()
        # Tell the remote slave who I am
        id, chain_mask_list = await slave.send_ping()
        # Verify that remote slave indeed has the id and shard mask list advertised by the master
        if id != slave.id:
            return "id does not match. expect {} got {}".format(slave.id, id)
        if chain_mask_list != slave.chain_mask_list:
            return "shard mask list does not match. expect {} got {}".format(
                slave.chain_mask_list, chain_mask_list
            )

        self._add_slave_connection(slave)
        return ""


class SlaveServer:
    """ Slave node in a cluster """

    def __init__(self, env, name="slave"):
        self.loop = asyncio.get_event_loop()
        self.env = env
        self.id = bytes(self.env.slave_config.ID, "ascii")
        self.chain_mask_list = self.env.slave_config.CHAIN_MASK_LIST

        # shard id -> a list of slave running the shard
        self.slave_connection_manager = SlaveConnectionManager(env, self)

        # A set of active cluster peer ids for building Shard.peers when creating new Shard.
        self.cluster_peer_ids = set()

        self.master = None
        self.name = name
        self.mining = False

        self.artificial_tx_config = None
        self.shards = dict()  # type: Dict[Branch, Shard]
        self.shutdown_future = self.loop.create_future()

        # block hash -> future (that will return when the block is fully propagated in the cluster)
        # the block that has been added locally but not have been fully propagated will have an entry here
        self.add_block_futures = dict()

    def __cover_shard_id(self, full_shard_id):
        """ Does the shard belong to this slave? """
        for chain_mask in self.chain_mask_list:
            if chain_mask.contain_full_shard_id(full_shard_id):
                return True
        return False

    def add_cluster_peer_id(self, cluster_peer_id):
        self.cluster_peer_ids.add(cluster_peer_id)

    def remove_cluster_peer_id(self, cluster_peer_id):
        if cluster_peer_id in self.cluster_peer_ids:
            self.cluster_peer_ids.remove(cluster_peer_id)

    async def create_shards(self, root_block: RootBlock):
        """ Create shards based on GENESIS config and root block height if they have
        not been created yet."""

        async def __init_shard(shard):
            await shard.init_from_root_block(root_block)
            await shard.create_peer_shard_connections(
                self.cluster_peer_ids, self.master
            )
            branch = Branch(shard.full_shard_id)
            self.shards[branch] = shard
            if self.mining:
                shard.miner.start()

        new_shards = []
        for (full_shard_id, shard_config) in self.env.quark_chain_config.shards.items():
            branch = Branch(full_shard_id)
            if branch in self.shards:
                continue
            if not self.__cover_shard_id(full_shard_id) or not shard_config.GENESIS:
                continue
            if root_block.header.height >= shard_config.GENESIS.ROOT_HEIGHT:
                new_shards.append(Shard(self.env, full_shard_id, self))

        await asyncio.gather(*[__init_shard(shard) for shard in new_shards])

    def start_mining(self, artificial_tx_config):
        self.artificial_tx_config = artificial_tx_config
        self.mining = True
        for branch, shard in self.shards.items():
            Logger.info(
                "[{}] start mining with target minor block time {} seconds".format(
                    branch.to_str(), artificial_tx_config.target_minor_block_time
                )
            )
            shard.miner.start()

    def create_transactions(
        self, num_tx_per_shard, x_shard_percent, tx: TypedTransaction
    ):
        for shard in self.shards.values():
            shard.tx_generator.generate(num_tx_per_shard, x_shard_percent, tx)

    def stop_mining(self):
        self.mining = False
        for branch, shard in self.shards.items():
            Logger.info("[{}] stop mining".format(branch.to_str()))
            shard.miner.disable()

    async def __handle_new_connection(self, reader, writer):
        # The first connection should always come from master
        if not self.master:
            self.master = MasterConnection(
                self.env, reader, writer, self, name="{}_master".format(self.name)
            )
            return
        await self.slave_connection_manager.handle_new_connection(reader, writer)

    async def __start_server(self):
        """ Run the server until shutdown is called """
        self.server = await asyncio.start_server(
            self.__handle_new_connection,
            "0.0.0.0",
            self.env.slave_config.PORT,
            loop=self.loop,
        )
        Logger.info(
            "Listening on {} for intra-cluster RPC".format(
                self.server.sockets[0].getsockname()
            )
        )

    def start(self):
        self.loop.create_task(self.__start_server())

    def do_loop(self):
        try:
            self.loop.run_until_complete(self.shutdown_future)
        except KeyboardInterrupt:
            pass

    def shutdown(self):
        if not self.shutdown_future.done():
            self.shutdown_future.set_result(None)

        self.slave_connection_manager.close_all()
        self.server.close()

    def get_shutdown_future(self):
        return self.shutdown_future

    # Cluster functions

    async def send_minor_block_header_to_master(
        self,
        minor_block_header,
        tx_count,
        x_shard_tx_count,
        coinbase_amount_map: TokenBalanceMap,
        shard_stats,
    ):
        """ Update master that a minor block has been appended successfully """
        request = AddMinorBlockHeaderRequest(
            minor_block_header,
            tx_count,
            x_shard_tx_count,
            coinbase_amount_map,
            shard_stats,
        )
        _, resp, _ = await self.master.write_rpc_request(
            ClusterOp.ADD_MINOR_BLOCK_HEADER_REQUEST, request
        )
        check(resp.error_code == 0)
        self.artificial_tx_config = resp.artificial_tx_config

    async def send_minor_block_header_list_to_master(
        self, minor_block_header_list, coinbase_amount_map_list
    ):
        request = AddMinorBlockHeaderListRequest(
            minor_block_header_list, coinbase_amount_map_list
        )
        _, resp, _ = await self.master.write_rpc_request(
            ClusterOp.ADD_MINOR_BLOCK_HEADER_LIST_REQUEST, request
        )
        check(resp.error_code == 0)

    def __get_branch_to_add_xshard_tx_list_request(
        self, block_hash, xshard_tx_list, prev_root_height
    ):
        xshard_map = dict()  # type: Dict[Branch, List[CrossShardTransactionDeposit]]

        # only broadcast to the shards that have been initialized
        initialized_full_shard_ids = self.env.quark_chain_config.get_initialized_full_shard_ids_before_root_height(
            prev_root_height
        )
        for full_shard_id in initialized_full_shard_ids:
            branch = Branch(full_shard_id)
            xshard_map[branch] = []

        for xshard_tx in xshard_tx_list:
            full_shard_id = self.env.quark_chain_config.get_full_shard_id_by_full_shard_key(
                xshard_tx.to_address.full_shard_key
            )
            branch = Branch(full_shard_id)
            check(branch in xshard_map)
            xshard_map[branch].append(xshard_tx)

        branch_to_add_xshard_tx_list_request = (
            dict()
        )  # type: Dict[Branch, AddXshardTxListRequest]
        for branch, tx_list in xshard_map.items():
            cross_shard_tx_list = CrossShardTransactionList(tx_list)

            request = AddXshardTxListRequest(branch, block_hash, cross_shard_tx_list)
            branch_to_add_xshard_tx_list_request[branch] = request

        return branch_to_add_xshard_tx_list_request

    async def broadcast_xshard_tx_list(self, block, xshard_tx_list, prev_root_height):
        """ Broadcast x-shard transactions to their recipient shards """

        block_hash = block.header.get_hash()
        branch_to_add_xshard_tx_list_request = self.__get_branch_to_add_xshard_tx_list_request(
            block_hash, xshard_tx_list, prev_root_height
        )
        rpc_futures = []
        for branch, request in branch_to_add_xshard_tx_list_request.items():
            if branch == block.header.branch or not is_neighbor(
                block.header.branch,
                branch,
                len(
                    self.env.quark_chain_config.get_initialized_full_shard_ids_before_root_height(
                        prev_root_height
                    )
                ),
            ):
                check(
                    len(request.tx_list.tx_list) == 0,
                    "there shouldn't be xshard list for non-neighbor shard ({} -> {})".format(
                        block.header.branch.value, branch.value
                    ),
                )
                continue

            if branch in self.shards:
                self.shards[branch].state.add_cross_shard_tx_list_by_minor_block_hash(
                    block_hash, request.tx_list
                )

            for (
                slave_conn
            ) in self.slave_connection_manager.get_connections_by_full_shard_id(
                branch.get_full_shard_id()
            ):
                future = slave_conn.write_rpc_request(
                    ClusterOp.ADD_XSHARD_TX_LIST_REQUEST, request
                )
                rpc_futures.append(future)
        responses = await asyncio.gather(*rpc_futures)
        check(all([response.error_code == 0 for _, response, _ in responses]))

    async def batch_broadcast_xshard_tx_list(
        self,
        block_hash_to_xshard_list_and_prev_root_height: Dict[bytes, Tuple[List, int]],
        source_branch: Branch,
    ):
        branch_to_add_xshard_tx_list_request_list = dict()
        for (
            block_hash,
            x_shard_list_and_prev_root_height,
        ) in block_hash_to_xshard_list_and_prev_root_height.items():
            xshard_tx_list = x_shard_list_and_prev_root_height[0]
            prev_root_height = x_shard_list_and_prev_root_height[1]
            branch_to_add_xshard_tx_list_request = self.__get_branch_to_add_xshard_tx_list_request(
                block_hash, xshard_tx_list, prev_root_height
            )
            for branch, request in branch_to_add_xshard_tx_list_request.items():
                if branch == source_branch or not is_neighbor(
                    branch,
                    source_branch,
                    len(
                        self.env.quark_chain_config.get_initialized_full_shard_ids_before_root_height(
                            prev_root_height
                        )
                    ),
                ):
                    check(
                        len(request.tx_list.tx_list) == 0,
                        "there shouldn't be xshard list for non-neighbor shard ({} -> {})".format(
                            source_branch.value, branch.value
                        ),
                    )
                    continue

                branch_to_add_xshard_tx_list_request_list.setdefault(branch, []).append(
                    request
                )

        rpc_futures = []
        for branch, request_list in branch_to_add_xshard_tx_list_request_list.items():
            if branch in self.shards:
                for request in request_list:
                    self.shards[
                        branch
                    ].state.add_cross_shard_tx_list_by_minor_block_hash(
                        request.minor_block_hash, request.tx_list
                    )

            batch_request = BatchAddXshardTxListRequest(request_list)
            for (
                slave_conn
            ) in self.slave_connection_manager.get_connections_by_full_shard_id(
                branch.get_full_shard_id()
            ):
                future = slave_conn.write_rpc_request(
                    ClusterOp.BATCH_ADD_XSHARD_TX_LIST_REQUEST, batch_request
                )
                rpc_futures.append(future)
        responses = await asyncio.gather(*rpc_futures)
        check(all([response.error_code == 0 for _, response, _ in responses]))

    async def add_block_list_for_sync(self, block_list):
        """ Add blocks in batch to reduce RPCs. Will NOT broadcast to peers.
        Returns true if blocks are successfully added. False on any error.
        """
        if not block_list:
            return True, None
        branch = block_list[0].header.branch
        shard = self.shards.get(branch, None)
        check(shard is not None)
        return await shard.add_block_list_for_sync(block_list)

    def add_tx(self, tx: TypedTransaction) -> bool:
        evm_tx = tx.tx.to_evm_tx()
        evm_tx.set_quark_chain_config(self.env.quark_chain_config)
        branch = Branch(evm_tx.from_full_shard_id)
        shard = self.shards.get(branch, None)
        if not shard:
            return False
        return shard.add_tx(tx)

    def execute_tx(self, tx: TypedTransaction, from_address) -> Optional[bytes]:
        evm_tx = tx.tx.to_evm_tx()
        evm_tx.set_quark_chain_config(self.env.quark_chain_config)
        branch = Branch(evm_tx.from_full_shard_id)
        shard = self.shards.get(branch, None)
        if not shard:
            return None
        return shard.state.execute_tx(tx, from_address)

    def get_transaction_count(self, address):
        branch = Branch(
            self.env.quark_chain_config.get_full_shard_id_by_full_shard_key(
                address.full_shard_key
            )
        )
        shard = self.shards.get(branch, None)
        if not shard:
            return None
        return shard.state.get_transaction_count(address.recipient)

    def get_balances(self, address):
        branch = Branch(
            self.env.quark_chain_config.get_full_shard_id_by_full_shard_key(
                address.full_shard_key
            )
        )
        shard = self.shards.get(branch, None)
        if not shard:
            return None
        return shard.state.get_balances(address.recipient)

    def get_token_balance(self, address):
        branch = Branch(
            self.env.quark_chain_config.get_full_shard_id_by_full_shard_key(
                address.full_shard_key
            )
        )
        shard = self.shards.get(branch, None)
        if not shard:
            return None
        return shard.state.get_token_balance(address.recipient)

    def get_account_data(
        self, address: Address, block_height: Optional[int]
    ) -> List[AccountBranchData]:
        results = []
        for branch, shard in self.shards.items():
            token_balances = shard.state.get_balances(address.recipient, block_height)
            results.append(
                AccountBranchData(
                    branch=branch,
                    transaction_count=shard.state.get_transaction_count(
                        address.recipient, block_height
                    ),
                    token_balances=TokenBalanceMap(token_balances),
                    is_contract=len(
                        shard.state.get_code(address.recipient, block_height)
                    )
                    > 0,
                )
            )
        return results

    def get_minor_block_by_hash(
        self, block_hash, branch: Branch, need_extra_info
    ) -> Tuple[Optional[MinorBlock], Optional[Dict]]:
        shard = self.shards.get(branch, None)
        if not shard:
            return None
        return shard.state.get_minor_block_by_hash(block_hash, need_extra_info)

    def get_minor_block_by_height(
        self, height, branch, need_extra_info
    ) -> Tuple[Optional[MinorBlock], Optional[Dict]]:
        shard = self.shards.get(branch, None)
        if not shard:
            return None
        return shard.state.get_minor_block_by_height(height, need_extra_info)

    def get_transaction_by_hash(self, tx_hash, branch):
        shard = self.shards.get(branch, None)
        if not shard:
            return None
        return shard.state.get_transaction_by_hash(tx_hash)

    def get_transaction_receipt(
        self, tx_hash, branch
    ) -> Optional[Tuple[MinorBlock, int, TransactionReceipt]]:
        shard = self.shards.get(branch, None)
        if not shard:
            return None
        return shard.state.get_transaction_receipt(tx_hash)

    def get_all_transactions(self, branch: Branch, start: bytes, limit: int):
        shard = self.shards.get(branch, None)
        if not shard:
            return None
        return shard.state.get_all_transactions(start, limit)

    def get_transaction_list_by_address(
        self,
        address: Address,
        transfer_token_id: Optional[int],
        start: bytes,
        limit: int,
    ):
        branch = Branch(
            self.env.quark_chain_config.get_full_shard_id_by_full_shard_key(
                address.full_shard_key
            )
        )
        shard = self.shards.get(branch, None)
        if not shard:
            return None
        return shard.state.get_transaction_list_by_address(
            address, transfer_token_id, start, limit
        )

    def get_logs(
        self,
        addresses: List[Address],
        topics: List[Optional[Union[str, List[str]]]],
        start_block: int,
        end_block: int,
        branch: Branch,
    ) -> Optional[List[Log]]:
        shard = self.shards.get(branch, None)
        if not shard:
            return None
        return shard.state.get_logs(addresses, topics, start_block, end_block)

    def estimate_gas(self, tx: TypedTransaction, from_address) -> Optional[int]:
        evm_tx = tx.tx.to_evm_tx()
        evm_tx.set_quark_chain_config(self.env.quark_chain_config)
        branch = Branch(evm_tx.from_full_shard_id)
        shard = self.shards.get(branch, None)
        if not shard:
            return None
        return shard.state.estimate_gas(tx, from_address)

    def get_storage_at(
        self, address: Address, key: int, block_height: Optional[int]
    ) -> Optional[bytes]:
        branch = Branch(
            self.env.quark_chain_config.get_full_shard_id_by_full_shard_key(
                address.full_shard_key
            )
        )
        shard = self.shards.get(branch, None)
        if not shard:
            return None
        return shard.state.get_storage_at(address.recipient, key, block_height)

    def get_code(
        self, address: Address, block_height: Optional[int]
    ) -> Optional[bytes]:
        branch = Branch(
            self.env.quark_chain_config.get_full_shard_id_by_full_shard_key(
                address.full_shard_key
            )
        )
        shard = self.shards.get(branch, None)
        if not shard:
            return None
        return shard.state.get_code(address.recipient, block_height)

    def gas_price(self, branch: Branch, token_id: int) -> Optional[int]:
        shard = self.shards.get(branch, None)
        if not shard:
            return None
        return shard.state.gas_price(token_id)

    async def get_work(self, branch: Branch) -> Optional[MiningWork]:
        if branch not in self.shards:
            return None
        try:
            shard = self.shards[branch]
            work, block = await shard.miner.get_work()
            if shard.state.shard_config.POSW_CONFIG.ENABLED:
                check(isinstance(block, MinorBlock))
                diff = shard.state.posw_diff_adjust(block)
                work = MiningWork(work.hash, work.height, diff)
            return work
        except Exception:
            Logger.log_exception()
            return None

    async def submit_work(
        self, branch: Branch, header_hash: bytes, nonce: int, mixhash: bytes
    ) -> Optional[bool]:
        try:
            return await self.shards[branch].miner.submit_work(
                header_hash, nonce, mixhash
            )
        except Exception:
            Logger.log_exception()
            return None


def parse_args():
    parser = argparse.ArgumentParser()
    ClusterConfig.attach_arguments(parser)
    # Unique Id identifying the node in the cluster
    parser.add_argument("--node_id", default="", type=str)
    parser.add_argument("--enable_profiler", default=False, type=bool)
    args = parser.parse_args()

    env = DEFAULT_ENV.copy()
    env.cluster_config = ClusterConfig.create_from_args(args)
    env.slave_config = env.cluster_config.get_slave_config(args.node_id)
    env.arguments = args

    return env


def main():
<<<<<<< HEAD

    from quarkchain.cluster.jsonrpc import JSONRPCWSServer
=======
    from quarkchain.cluster.jsonrpc import JSONRPCWebsocketServer
>>>>>>> 2f471cf5

    os.chdir(os.path.dirname(os.path.abspath(__file__)))
    env = parse_args()

    if env.arguments.enable_profiler:
        profile = cProfile.Profile()
        profile.enable()
    slave_server = SlaveServer(env)
    slave_server.start()

    callbacks = []
<<<<<<< HEAD
    if env.cluster_config.ENABLE_PUBLIC_JSON_RPC:
        public_json_rpc_ws_server = JSONRPCWSServer.start_public_server(
            env, slave_server
        )
        callbacks.append(public_json_rpc_ws_server.shutdown)
=======
    if env.cluster_config.ENABLE_JSON_RPC_WEBSOCKET:
        json_rpc_websocket_server = JSONRPCWebsocketServer.start_websocket_server(
            env, slave_server
        )
        callbacks.append(json_rpc_websocket_server.shutdown)
>>>>>>> 2f471cf5

    slave_server.do_loop()
    if env.arguments.enable_profiler:
        profile.disable()
        profile.print_stats("time")

    Logger.info("Slave server is shutdown")


if __name__ == "__main__":
    main()<|MERGE_RESOLUTION|>--- conflicted
+++ resolved
@@ -1390,12 +1390,8 @@
 
 
 def main():
-<<<<<<< HEAD
-
-    from quarkchain.cluster.jsonrpc import JSONRPCWSServer
-=======
+
     from quarkchain.cluster.jsonrpc import JSONRPCWebsocketServer
->>>>>>> 2f471cf5
 
     os.chdir(os.path.dirname(os.path.abspath(__file__)))
     env = parse_args()
@@ -1407,19 +1403,11 @@
     slave_server.start()
 
     callbacks = []
-<<<<<<< HEAD
-    if env.cluster_config.ENABLE_PUBLIC_JSON_RPC:
-        public_json_rpc_ws_server = JSONRPCWSServer.start_public_server(
-            env, slave_server
-        )
-        callbacks.append(public_json_rpc_ws_server.shutdown)
-=======
     if env.cluster_config.ENABLE_JSON_RPC_WEBSOCKET:
         json_rpc_websocket_server = JSONRPCWebsocketServer.start_websocket_server(
             env, slave_server
         )
         callbacks.append(json_rpc_websocket_server.shutdown)
->>>>>>> 2f471cf5
 
     slave_server.do_loop()
     if env.arguments.enable_profiler:
