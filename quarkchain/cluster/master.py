--- conflicted
+++ resolved
@@ -434,7 +434,6 @@
     OP_NONRPC_MAP = {}
 
     def __init__(
-<<<<<<< HEAD
         self,
         env,
         reader,
@@ -444,9 +443,6 @@
         full_shard_id_list,
         name=None
         # self, env, reader, writer, master_server, slave_id, chain_mask_list, name=None
-=======
-        self, env, reader, writer, master_server, slave_id, chain_mask_list, name=None,
->>>>>>> 826a7ded
     ):
         super().__init__(
             env,
