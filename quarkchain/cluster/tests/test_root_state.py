--- conflicted
+++ resolved
@@ -241,12 +241,9 @@
             1
         )  # other network ids will skip difficulty check
         env.quark_chain_config.REWARD_TAX_RATE = 0.8
-<<<<<<< HEAD
         env.quark_chain_config.ROOT.COINBASE_AMOUNT = 5
         for c in env.quark_chain_config.SHARD_LIST:
             c.COINBASE_AMOUNT = 5
-=======
->>>>>>> a8f6a646
 
         r_state, s_states = create_default_state(env, diff_calc=diff_calc)
         g0 = s_states[0].header_tip
