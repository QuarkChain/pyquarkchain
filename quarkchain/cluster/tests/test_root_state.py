import unittest

import quarkchain.db
from quarkchain.cluster.root_state import RootState
from quarkchain.cluster.shard_state import ShardState
from quarkchain.cluster.tests.test_utils import get_test_env
from quarkchain.core import Address
from quarkchain.core import CrossShardTransactionList
from quarkchain.diff import EthDifficultyCalculator


def create_default_state(env, diff_calc=None):
    r_state = RootState(env=env, diff_calc=diff_calc)
    s_state_list = dict()
    for full_shard_id in env.quark_chain_config.get_full_shard_ids():
        shard_state = ShardState(
            env=env, full_shard_id=full_shard_id, db=quarkchain.db.InMemoryDb()
        )
        mblock, coinbase_amount_map = shard_state.init_genesis_state(
            r_state.get_tip_block()
        )
        block_hash = mblock.header.get_hash()
        r_state.add_validated_minor_block_hash(
            block_hash, coinbase_amount_map.balance_map
        )
        s_state_list[full_shard_id] = shard_state

    # add a root block so that later minor blocks will be broadcasted to neighbor shards
    minor_header_list = []
    for state in s_state_list.values():
        minor_header_list.append(state.header_tip)

    root_block = r_state.create_block_to_mine(minor_header_list)
    assert r_state.add_block(root_block)
    for state in s_state_list.values():
        assert state.add_root_block(root_block)

    return r_state, s_state_list


def add_minor_block_to_cluster(s_states, block):
    """Add block to corresponding shard state and broadcast xshard list to other shards"""
    full_shard_id = block.header.branch.get_full_shard_id()
    s_states[full_shard_id].finalize_and_add_block(block)
    block_hash = block.header.get_hash()
    for dst_full_shard_id, state in s_states.items():
        if dst_full_shard_id == full_shard_id:
            continue
        state.add_cross_shard_tx_list_by_minor_block_hash(
            block_hash, CrossShardTransactionList(tx_list=[])
        )


class TestRootState(unittest.TestCase):
    def test_root_state_simple(self):
        env = get_test_env()
        state = RootState(env=env)
        self.assertEqual(state.tip.height, 0)

    def test_root_state_and_shard_state_add_block(self):
        env = get_test_env()
        r_state, s_states = create_default_state(env)
        self.assertEqual(r_state.tip.total_difficulty, 2000000)
        s_state0 = s_states[2 | 0]
        s_state1 = s_states[2 | 1]
        b0 = s_state0.create_block_to_mine()
        add_minor_block_to_cluster(s_states, b0)
        b1 = s_state1.create_block_to_mine()
        add_minor_block_to_cluster(s_states, b1)

        r_state.add_validated_minor_block_hash(
            b0.header.get_hash(), b0.header.coinbase_amount_map.balance_map
        )
        r_state.add_validated_minor_block_hash(
            b1.header.get_hash(), b1.header.coinbase_amount_map.balance_map
        )
        root_block = r_state.create_block_to_mine([b0.header, b1.header])

        self.assertEqual(root_block.header.total_difficulty, 3000976)
        self.assertTrue(r_state.add_block(root_block))
        self.assertIsNone(r_state.get_root_block_by_height(3))
        self.assertEqual(r_state.get_root_block_by_height(2), root_block)
        self.assertEqual(r_state.get_root_block_by_height(None), root_block)
        self.assertEqual(
            r_state.get_root_block_by_height(1),
            r_state.get_root_block_by_hash(root_block.header.hash_prev_block),
        )

        self.assertTrue(s_state0.add_root_block(root_block))
        self.assertEqual(s_state0.root_tip, root_block.header)
        self.assertTrue(s_state1.add_root_block(root_block))
        self.assertEqual(s_state1.root_tip, root_block.header)

    def test_root_state_add_block_no_proof_of_progress(self):
        env = get_test_env()
        r_state, s_states = create_default_state(env)
        s_state0 = s_states[2 | 0]
        s_state1 = s_states[2 | 1]
        b0 = s_state0.create_block_to_mine()
        s_state0.finalize_and_add_block(b0)
        b1 = s_state1.create_block_to_mine()
        s_state1.finalize_and_add_block(b1)

        r_state.add_validated_minor_block_hash(
            b0.header.get_hash(), b0.header.coinbase_amount_map.balance_map
        )
        r_state.add_validated_minor_block_hash(
            b1.header.get_hash(), b1.header.coinbase_amount_map.balance_map
        )

        root_block = r_state.create_block_to_mine([])
        self.assertTrue(r_state.add_block(root_block))
        root_block = r_state.create_block_to_mine([b0.header])
        self.assertTrue(r_state.add_block(root_block))
        root_block = r_state.create_block_to_mine([b1.header])
        self.assertTrue(r_state.add_block(root_block))

    def test_root_state_add_two_blocks(self):
        env = get_test_env()
        r_state, s_states = create_default_state(env)
        s_state0 = s_states[2 | 0]
        s_state1 = s_states[2 | 1]
        b0 = s_state0.create_block_to_mine()
        add_minor_block_to_cluster(s_states, b0)
        b1 = s_state1.create_block_to_mine()
        add_minor_block_to_cluster(s_states, b1)

        r_state.add_validated_minor_block_hash(
            b0.header.get_hash(), b0.header.coinbase_amount_map.balance_map
        )
        r_state.add_validated_minor_block_hash(
            b1.header.get_hash(), b1.header.coinbase_amount_map.balance_map
        )
        root_block0 = r_state.create_block_to_mine([b0.header, b1.header])

        self.assertTrue(r_state.add_block(root_block0))

        b2 = s_state0.create_block_to_mine()
        add_minor_block_to_cluster(s_states, b2)
        b3 = s_state1.create_block_to_mine()
        add_minor_block_to_cluster(s_states, b3)

        r_state.add_validated_minor_block_hash(
            b2.header.get_hash(), b2.header.coinbase_amount_map.balance_map
        )
        r_state.add_validated_minor_block_hash(
            b3.header.get_hash(), b3.header.coinbase_amount_map.balance_map
        )
        root_block1 = r_state.create_block_to_mine([b2.header, b3.header])

        self.assertTrue(r_state.add_block(root_block1))

    def test_root_state_and_shard_state_fork(self):
        env = get_test_env()
        r_state, s_states = create_default_state(env)

        s_state0 = s_states[2 | 0]
        s_state1 = s_states[2 | 1]

        b0 = s_state0.create_block_to_mine()
        b2 = s_state0.create_block_to_mine()
        add_minor_block_to_cluster(s_states, b0)
        b1 = s_state1.create_block_to_mine()
        b3 = s_state1.create_block_to_mine()
        add_minor_block_to_cluster(s_states, b1)

        r_state.add_validated_minor_block_hash(
            b0.header.get_hash(), b0.header.coinbase_amount_map.balance_map
        )
        r_state.add_validated_minor_block_hash(
            b1.header.get_hash(), b1.header.coinbase_amount_map.balance_map
        )

        root_block0 = r_state.create_block_to_mine([b0.header, b1.header])
        root_block1 = r_state.create_block_to_mine([])

        self.assertTrue(r_state.add_block(root_block0))
        self.assertTrue(s_state0.add_root_block(root_block0))
        self.assertTrue(s_state1.add_root_block(root_block0))

        add_minor_block_to_cluster(s_states, b2)
        add_minor_block_to_cluster(s_states, b3)

        r_state.add_validated_minor_block_hash(
            b2.header.get_hash(), b2.header.coinbase_amount_map.balance_map
        )
        r_state.add_validated_minor_block_hash(
            b3.header.get_hash(), b3.header.coinbase_amount_map.balance_map
        )

        root_block1.add_minor_block_header(b2.header).add_minor_block_header(
            b3.header
        ).finalize(
            coinbase_tokens=r_state._calculate_root_block_coinbase(
                [header.get_hash() for header in root_block1.minor_block_header_list],
                root_block1.header.height,
            )
        )

        self.assertFalse(r_state.add_block(root_block1))
        self.assertFalse(s_state0.add_root_block(root_block1))
        self.assertFalse(s_state1.add_root_block(root_block1))

        b4 = b2.create_block_to_append()
        b5 = b3.create_block_to_append()
        add_minor_block_to_cluster(s_states, b4)
        add_minor_block_to_cluster(s_states, b5)

        r_state.add_validated_minor_block_hash(
            b4.header.get_hash(), b4.header.coinbase_amount_map.balance_map
        )
        r_state.add_validated_minor_block_hash(
            b5.header.get_hash(), b5.header.coinbase_amount_map.balance_map
        )
        root_block2 = (
            root_block1.create_block_to_append()
            .add_minor_block_header(b4.header)
            .add_minor_block_header(b5.header)
        )
        root_block2.finalize(
            coinbase_tokens=r_state._calculate_root_block_coinbase(
                [header.get_hash() for header in root_block2.minor_block_header_list],
                root_block2.header.height,
            )
        )

        self.assertTrue(r_state.add_block(root_block2))
        self.assertTrue(s_state0.add_root_block(root_block2))
        self.assertTrue(s_state1.add_root_block(root_block2))
        self.assertEqual(r_state.tip, root_block2.header)
        self.assertEqual(s_state0.root_tip, root_block2.header)
        self.assertEqual(s_state1.root_tip, root_block2.header)

    def test_root_state_difficulty_and_coinbase(self):
        env = get_test_env()
        env.quark_chain_config.SKIP_ROOT_DIFFICULTY_CHECK = False
        env.quark_chain_config.ROOT.GENESIS.DIFFICULTY = 1000
        diff_calc = EthDifficultyCalculator(cutoff=9, diff_factor=2048, minimum_diff=1)
        env.quark_chain_config.NETWORK_ID = (
            1
        )  # other network ids will skip difficulty check
        env.quark_chain_config.REWARD_TAX_RATE = 0.8
        env.quark_chain_config.ROOT.COINBASE_AMOUNT = 5
        for c in env.quark_chain_config.shards.values():
            c.COINBASE_AMOUNT = 5

        r_state, s_states = create_default_state(env, diff_calc=diff_calc)
        s_state0 = s_states[2 | 0]
        s_state1 = s_states[2 | 1]
        g0 = s_state0.header_tip
        b0 = s_state0.get_tip().create_block_to_append()
        add_minor_block_to_cluster(s_states, b0)
        g1 = s_state1.header_tip
        b1 = s_state1.get_tip().create_block_to_append()
        add_minor_block_to_cluster(s_states, b1)
        self.assertEqual(
            b0.header.coinbase_amount_map.balance_map,
            {env.quark_chain_config.genesis_token: 1},
        )
        self.assertEqual(
            b1.header.coinbase_amount_map.balance_map,
            {env.quark_chain_config.genesis_token: 1},
        )

        r_state.add_validated_minor_block_hash(
            b0.header.get_hash(), b0.header.coinbase_amount_map.balance_map
        )
        r_state.add_validated_minor_block_hash(
            b1.header.get_hash(), b1.header.coinbase_amount_map.balance_map
        )

        # Test coinbase
        original_reward_tax_rate = env.quark_chain_config.REWARD_TAX_RATE
        for tax_rate in [0.8, 0.6, 0.9]:
            env.quark_chain_config.REWARD_TAX_RATE = tax_rate
            root_block_tmp = r_state.create_block_to_mine(
                m_header_list=[b0.header, b1.header],
                address=Address.create_empty_account(),
                create_time=r_state.tip.create_time + 9,
            )
            self.assertEqual(root_block_tmp.header.signature, bytes(65))  # empty sig
            # still use minor block's coinbase amount, 1
            self.assertEqual(
                root_block_tmp.header.coinbase_amount_map.balance_map[
                    env.quark_chain_config.genesis_token
                ],
                round((1 + 1) / (1 - tax_rate) * tax_rate + 5),
            )
        env.quark_chain_config.REWARD_TAX_RATE = original_reward_tax_rate

        # Check new difficulty
        root_block0 = r_state.create_block_to_mine(
            m_header_list=[b0.header, b1.header],
            address=Address.create_empty_account(),
            create_time=r_state.tip.create_time + 9,
        )
        self.assertEqual(r_state.tip.difficulty, root_block0.header.difficulty)
        root_block0 = r_state.create_block_to_mine(
            m_header_list=[b0.header, b1.header],
            address=Address.create_empty_account(),
            create_time=r_state.tip.create_time + 3,
        )
        self.assertEqual(
            r_state.tip.difficulty + r_state.tip.difficulty // 2048,
            root_block0.header.difficulty,
        )

        root_block0 = r_state.create_block_to_mine(
            m_header_list=[g0, b0.header, g1, b1.header],
            address=Address.create_empty_account(),
            create_time=r_state.tip.create_time + 26,
        )
        self.assertEqual(
            r_state.tip.difficulty - r_state.tip.difficulty // 2048,
            root_block0.header.difficulty,
        )

    def test_root_state_recovery(self):
        env = get_test_env()
        r_state, s_states = create_default_state(env)

        s_state0 = s_states[2 | 0]
        s_state1 = s_states[2 | 1]
        b0 = s_state0.create_block_to_mine()
        add_minor_block_to_cluster(s_states, b0)
        b1 = s_state1.create_block_to_mine()
        add_minor_block_to_cluster(s_states, b1)

        r_state.add_validated_minor_block_hash(
            b0.header.get_hash(), b0.header.coinbase_amount_map.balance_map
        )
        r_state.add_validated_minor_block_hash(
            b1.header.get_hash(), b1.header.coinbase_amount_map.balance_map
        )
        root_block0 = r_state.create_block_to_mine([b0.header, b1.header])

        root_block00 = r_state.create_block_to_mine([b0.header, b1.header])

        self.assertTrue(r_state.add_block(root_block0))

        # create a fork
        root_block00.header.create_time += 1
        root_block00.finalize(
            coinbase_tokens=r_state._calculate_root_block_coinbase(
                [header.get_hash() for header in root_block00.minor_block_header_list],
                root_block00.header.height,
            )
        )
        self.assertNotEqual(
            root_block0.header.get_hash(), root_block00.header.get_hash()
        )

        self.assertFalse(r_state.add_block(root_block00))
        self.assertEqual(
            r_state.db.get_root_block_by_hash(root_block00.header.get_hash()),
            root_block00,
        )

        b2 = s_state0.create_block_to_mine()
        add_minor_block_to_cluster(s_states, b2)
        b3 = s_state1.create_block_to_mine()
        add_minor_block_to_cluster(s_states, b3)

        r_state.add_validated_minor_block_hash(
            b2.header.get_hash(), b2.header.coinbase_amount_map.balance_map
        )
        r_state.add_validated_minor_block_hash(
            b3.header.get_hash(), b3.header.coinbase_amount_map.balance_map
        )
        root_block1 = r_state.create_block_to_mine([b2.header, b3.header])

        self.assertTrue(r_state.add_block(root_block1))

        # now the longest chain is root_block0 <-- root_block1
        # but root_block0 will become the new tip after recovery

        recovered_state = RootState(env=env)
        self.assertEqual(recovered_state.tip, root_block0.header)
        self.assertEqual(recovered_state.db.get_root_block_by_height(2), root_block0)
        self.assertEqual(recovered_state.get_root_block_by_height(None), root_block0)

        # fork is pruned from recovered state
        self.assertIsNone(
            recovered_state.db.get_root_block_by_hash(root_block00.header.get_hash())
        )
        self.assertEqual(
            recovered_state.db.get_root_block_by_hash(
                root_block00.header.get_hash(), consistency_check=False
            ),
            root_block00,
        )

    def test_add_root_block_with_minor_block_with_wrong_root_block_hash(self):
        """ Test for the following case
                 +--+    +--+
                 |r1|<---|r3|
                /+--+    +--+
               /   |      |
        +--+  /  +--+    +--+
        |r0|<----|m1|<---|m2|
        +--+  \  +--+    +--+
               \   |      |
                \+--+     |
                 |r2|<----+
                 +--+

        where r3 is invalid because m2 depends on r2, which is not in the r3 chain.
        """
        env = get_test_env(shard_size=1)
        r_state, s_states = create_default_state(env)
        s_state0 = s_states[1 | 0]

        root_block0 = r_state.get_tip_block()

        m1 = s_state0.get_tip().create_block_to_append()
        add_minor_block_to_cluster(s_states, m1)

        r_state.add_validated_minor_block_hash(
            m1.header.get_hash(), m1.header.coinbase_amount_map.balance_map
        )
        root_block1 = root_block0.create_block_to_append(
            nonce=0
        ).add_minor_block_header(m1.header)
        root_block1.finalize(
            coinbase_tokens=r_state._calculate_root_block_coinbase(
                [header.get_hash() for header in root_block1.minor_block_header_list],
                root_block1.header.height,
            )
        )
        root_block2 = root_block0.create_block_to_append(
            nonce=1
        ).add_minor_block_header(m1.header)
        root_block2.finalize(
            coinbase_tokens=r_state._calculate_root_block_coinbase(
                [header.get_hash() for header in root_block2.minor_block_header_list],
                root_block2.header.height,
            )
        )

        self.assertTrue(r_state.add_block(root_block1))
        self.assertFalse(r_state.add_block(root_block2))
        self.assertTrue(s_state0.add_root_block(root_block1))
        self.assertFalse(s_state0.add_root_block(root_block2))

        m2 = m1.create_block_to_append()
        m2.header.hash_prev_root_block = root_block2.header.get_hash()
        add_minor_block_to_cluster(s_states, m2)

        r_state.add_validated_minor_block_hash(
            m2.header.get_hash(), m2.header.coinbase_amount_map.balance_map
        )
        root_block3 = root_block1.create_block_to_append().add_minor_block_header(
            m2.header
        )
        root_block3.finalize(
            coinbase_tokens=r_state._calculate_root_block_coinbase(
                [header.get_hash() for header in root_block3.minor_block_header_list],
                root_block3.header.height,
            )
        )

        with self.assertRaises(ValueError):
            r_state.add_block(root_block3)

        root_block4 = root_block2.create_block_to_append().add_minor_block_header(
            m2.header
        )
        root_block4.finalize(
            coinbase_tokens=r_state._calculate_root_block_coinbase(
                [header.get_hash() for header in root_block4.minor_block_header_list],
                root_block4.header.height,
            )
        )
        self.assertTrue(r_state.add_block(root_block4))

    def test_add_minor_block_with_wrong_root_block_hash(self):
        """ Test for the following case
                 +--+
                 |r1|
                /+--+
               /   |
        +--+  /  +--+    +--+
        |r0|<----|m1|<---|m3|
        +--+  \  +--+    +--+
          ^    \          |
          |     \+--+     |
          |      |r2|<----+
          |      +--+
          |        |
          |      +--+
          +------|m2|
                 +--+
        where m3 is invalid because m3 depends on r2, whose minor chain is not the same chain as m3
        """
        env = get_test_env(shard_size=1)
        r_state, s_states = create_default_state(env)
        s_state0 = s_states[1 | 0]

        root_block0 = r_state.get_tip_block()

        m1 = s_state0.get_tip().create_block_to_append(nonce=0)
        m2 = s_state0.get_tip().create_block_to_append(nonce=1)
        add_minor_block_to_cluster(s_states, m1)
        add_minor_block_to_cluster(s_states, m2)

        r_state.add_validated_minor_block_hash(
            m1.header.get_hash(), m1.header.coinbase_amount_map.balance_map
        )
        r_state.add_validated_minor_block_hash(
            m2.header.get_hash(), m2.header.coinbase_amount_map.balance_map
        )
        root_block1 = root_block0.create_block_to_append(
            nonce=0
        ).add_minor_block_header(m1.header)
        root_block1.finalize(
            coinbase_tokens=r_state._calculate_root_block_coinbase(
                [header.get_hash() for header in root_block1.minor_block_header_list],
                root_block1.header.height,
            )
        )
        root_block2 = root_block0.create_block_to_append(
            nonce=1
        ).add_minor_block_header(m2.header)
        root_block2.finalize(
            coinbase_tokens=r_state._calculate_root_block_coinbase(
                [header.get_hash() for header in root_block2.minor_block_header_list],
                root_block2.header.height,
            )
        )

        self.assertTrue(r_state.add_block(root_block1))
        self.assertFalse(r_state.add_block(root_block2))
        self.assertTrue(s_state0.add_root_block(root_block1))
        self.assertFalse(s_state0.add_root_block(root_block2))

        m3 = m1.create_block_to_append()
        m3.header.hash_prev_root_block = root_block2.header.get_hash()
        with self.assertRaises(ValueError):
            add_minor_block_to_cluster(s_states, m3)

        m4 = m1.create_block_to_append()
        m4.header.hash_prev_root_block = root_block1.header.get_hash()
        add_minor_block_to_cluster(s_states, m4)

        # Test recovery
        s_state0_recovered = ShardState(env, full_shard_id=1 | 0, db=s_state0.raw_db)
        s_state0_recovered.init_from_root_block(root_block1)
        with self.assertRaises(ValueError):
            add_minor_block_to_cluster(s_states, m3)

    def test_root_state_add_root_block_too_many_minor_blocks(self):
        env = get_test_env()
        r_state, s_states = create_default_state(env)
        s_state0 = s_states[2 | 0]
        headers = []
        max_mblock_in_rblock = (
            s_state0.shard_config.max_blocks_per_shard_in_one_root_block
        )

        for i in range(max_mblock_in_rblock + 1):
            b = s_state0.create_block_to_mine()
            add_minor_block_to_cluster(s_states, b)
            headers.append(b.header)
            r_state.add_validated_minor_block_hash(
                b.header.get_hash(), b.header.coinbase_amount_map.balance_map
            )

        root_block = r_state.create_block_to_mine(
            m_header_list=headers, create_time=headers[-1].create_time + 1
        )
        with self.assertRaisesRegexp(
            ValueError, "too many minor blocks in the root block for shard"
        ):
            r_state.add_block(root_block)

        headers = headers[:max_mblock_in_rblock]
        root_block = r_state.create_block_to_mine(
            m_header_list=headers, create_time=headers[-1].create_time + 1
<<<<<<< HEAD
        )
        r_state.add_block(root_block)

    def test_root_chain_fork_using_largest_total_diff(self):
        env = get_test_env(shard_size=1)
        r_state, s_states = create_default_state(env)

        coinbase = r_state._calculate_root_block_coinbase([])
        rb0 = r_state.get_tip_block()

        # one fork with more blocks but small total diff
        rb1 = rb0.create_block_to_append(difficulty=int(1e6)).finalize(coinbase)
        rb2 = rb1.create_block_to_append(difficulty=int(1e6)).finalize(coinbase)
        # another fork with less blocks but higher total diff
        rb3 = rb0.create_block_to_append(difficulty=int(3e6)).finalize(coinbase)

        # rb3 should be added as the tip
        self.assertTrue(r_state.add_block(rb1))
        self.assertTrue(r_state.add_block(rb2))
        self.assertTrue(r_state.add_block(rb3))
        self.assertEqual(r_state.tip.get_hash(), rb3.header.get_hash())
=======
        )
        r_state.add_block(root_block)

    def test_root_coinbase_decay(self):
        env = get_test_env()
        r_state, s_states = create_default_state(env)
        coinbase = r_state._calculate_root_block_coinbase(
            [], env.quark_chain_config.ROOT.EPOCH_INTERVAL
        )
        self.assertEqual(
            coinbase,
            {
                env.quark_chain_config.genesis_token: env.quark_chain_config.ROOT.COINBASE_AMOUNT
                * env.quark_chain_config.BLOCK_REWARD_DECAY_FACTOR
            },
        )
        coinbase = r_state._calculate_root_block_coinbase(
            [], env.quark_chain_config.ROOT.EPOCH_INTERVAL + 1
        )
        self.assertEqual(
            coinbase,
            {
                env.quark_chain_config.genesis_token: env.quark_chain_config.ROOT.COINBASE_AMOUNT
                * env.quark_chain_config.BLOCK_REWARD_DECAY_FACTOR
            },
        )
        coinbase = r_state._calculate_root_block_coinbase(
            [], env.quark_chain_config.ROOT.EPOCH_INTERVAL * 2
        )
        self.assertEqual(
            coinbase,
            {
                env.quark_chain_config.genesis_token: env.quark_chain_config.ROOT.COINBASE_AMOUNT
                * env.quark_chain_config.BLOCK_REWARD_DECAY_FACTOR ** 2
            },
        )
>>>>>>> 70edbd4c
<|MERGE_RESOLUTION|>--- conflicted
+++ resolved
@@ -576,7 +576,6 @@
         headers = headers[:max_mblock_in_rblock]
         root_block = r_state.create_block_to_mine(
             m_header_list=headers, create_time=headers[-1].create_time + 1
-<<<<<<< HEAD
         )
         r_state.add_block(root_block)
 
@@ -598,9 +597,6 @@
         self.assertTrue(r_state.add_block(rb2))
         self.assertTrue(r_state.add_block(rb3))
         self.assertEqual(r_state.tip.get_hash(), rb3.header.get_hash())
-=======
-        )
-        r_state.add_block(root_block)
 
     def test_root_coinbase_decay(self):
         env = get_test_env()
@@ -634,5 +630,4 @@
                 env.quark_chain_config.genesis_token: env.quark_chain_config.ROOT.COINBASE_AMOUNT
                 * env.quark_chain_config.BLOCK_REWARD_DECAY_FACTOR ** 2
             },
-        )
->>>>>>> 70edbd4c
+        )