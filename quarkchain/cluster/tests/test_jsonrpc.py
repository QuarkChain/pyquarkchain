import asyncio
import json
import logging
import unittest
from contextlib import contextmanager

import aiohttp
from jsonrpcclient.aiohttp_client import aiohttpClient
import websockets

<<<<<<< HEAD
from quarkchain.cluster.cluster_config import ClusterConfig
from quarkchain.cluster.jsonrpc import (
    EMPTY_TX_ID,
    JSONRPCHttpServer,
    JSONRPCWebsocketServer,
    quantity_encoder,
=======
from quarkchain.cluster.cluster_config import ClusterConfig, SlaveConfig
from quarkchain.cluster.jsonrpc import (
    EMPTY_TX_ID,
    JSONRPCHttpServer,
    quantity_encoder,
    JSONRPCWebsocketServer,
>>>>>>> 3fc17c36
)
from quarkchain.cluster.miner import DoubleSHA256, MiningWork
from quarkchain.cluster.tests.test_utils import (
    create_transfer_transaction,
    ClusterContext,
    create_contract_creation_transaction,
    create_contract_creation_with_event_transaction,
    create_contract_with_storage_transaction,
)
from quarkchain.core import (
    Address,
    Identity,
    SerializedEvmTransaction,
    TypedTransaction,
)
from quarkchain.env import DEFAULT_ENV
from quarkchain.evm.messages import mk_contract_address
from quarkchain.evm.transactions import Transaction as EvmTransaction
from quarkchain.utils import call_async, sha3_256, token_id_encode

import websockets
from jsonrpcclient.websockets_client import WebSocketsClient

# disable jsonrpcclient verbose logging
logging.getLogger("jsonrpcclient.client.request").setLevel(logging.WARNING)
logging.getLogger("jsonrpcclient.client.response").setLevel(logging.WARNING)


@contextmanager
def jrpc_http_server_context(master):
    env = DEFAULT_ENV.copy()
    env.cluster_config = ClusterConfig()
    env.cluster_config.JSON_RPC_PORT = 38391
    # to pass the circleCi
    env.cluster_config.JSON_RPC_HOST = "127.0.0.1"
    server = JSONRPCHttpServer.start_test_server(env, master)
    try:
        yield server
    finally:
        server.shutdown()


def send_request(*args):
    async def __send_request(*args):
        async with aiohttp.ClientSession(loop=asyncio.get_event_loop()) as session:
            client = aiohttpClient(session, "http://localhost:38391")
            response = await client.request(*args)
            return response

    return call_async(__send_request(*args))


<<<<<<< HEAD
class TestJSONRPCHttp(unittest.TestCase):
=======
@contextmanager
def jrpc_websocket_server_context(slave_server):
    env = DEFAULT_ENV.copy()
    env.cluster_config = ClusterConfig()
    env.cluster_config.JSON_RPC_PORT = 38391
    # to pass the circleCi
    env.cluster_config.JSON_RPC_HOST = "127.0.0.1"

    slave_config = SlaveConfig()
    slave_config.HOST = "0.0.0.0"
    slave_config.PORT = 38001
    slave_config.WEBSOCKET_JSON_RPC_PORT = 38591
    slave_config.ID = "S1"
    slave_config.CHAIN_MASK_LIST = [5]

    env.cluster_config.SLAVE_LIST.append(slave_config)
    env.slave_config = env.cluster_config.get_slave_config("S1")
    server = JSONRPCWebsocketServer.start_websocket_server(env, slave_server)
    try:
        yield server
    finally:
        server.shutdown()


def send_websocket_request(request, num_response=1):
    responses = []

    async def __send_request(request):
        uri = "ws://0.0.0.0:38591"
        async with websockets.connect(uri) as websocket:
            await websocket.send(request)
            while True:
                response = await websocket.recv()
                responses.append(response)
                if len(responses) == num_response:
                    return responses

    return call_async(__send_request(request))


def send_websocket_ping(request):
    async def __send_request(request):
        uri = "ws://0.0.0.0:38591"
        async with websockets.connect(uri) as websocket:
            response = await WebSocketsClient(websocket).send(request)
            return response

    return call_async(__send_request(request))


class TestJSONRPC(unittest.TestCase):
>>>>>>> 3fc17c36
    def test_getTransactionCount(self):
        id1 = Identity.create_random_identity()
        acc1 = Address.create_from_identity(id1, full_shard_key=0)
        acc2 = Address.create_random_account(full_shard_key=1)

        with ClusterContext(
            1, acc1, small_coinbase=True
        ) as clusters, jrpc_http_server_context(clusters[0].master):
            master = clusters[0].master
            slaves = clusters[0].slave_list

            stats = call_async(master.get_stats())
            self.assertTrue("posw" in json.dumps(stats))

            self.assertEqual(
                call_async(master.get_primary_account_data(acc1)).transaction_count, 0
            )
            for i in range(3):
                tx = create_transfer_transaction(
                    shard_state=clusters[0].get_shard_state(2 | 0),
                    key=id1.get_key(),
                    from_address=acc1,
                    to_address=acc1,
                    value=12345,
                )
                self.assertTrue(slaves[0].add_tx(tx))

                block = call_async(
                    master.get_next_block_to_mine(address=acc1, branch_value=0b10)
                )
                self.assertEqual(i + 1, block.header.height)
                self.assertTrue(
                    call_async(clusters[0].get_shard(2 | 0).add_block(block))
                )

            response = send_request(
                "getTransactionCount", ["0x" + acc2.serialize().hex()]
            )
            self.assertEqual(response, "0x0")

            response = send_request(
                "getTransactionCount", ["0x" + acc1.serialize().hex()]
            )
            self.assertEqual(response, "0x3")
            response = send_request(
                "getTransactionCount", ["0x" + acc1.serialize().hex(), "latest"]
            )
            self.assertEqual(response, "0x3")

            for i in range(3):
                response = send_request(
                    "getTransactionCount", ["0x" + acc1.serialize().hex(), hex(i + 1)]
                )
                self.assertEqual(response, hex(i + 1))

    def test_sendTransaction(self):
        id1 = Identity.create_random_identity()
        acc1 = Address.create_from_identity(id1, full_shard_key=0)
        acc2 = Address.create_random_account(full_shard_key=1)

        with ClusterContext(
            1, acc1, small_coinbase=True
        ) as clusters, jrpc_http_server_context(clusters[0].master):
            slaves = clusters[0].slave_list
            master = clusters[0].master

            block = call_async(
                master.get_next_block_to_mine(address=acc2, branch_value=None)
            )
            call_async(master.add_root_block(block))

            evm_tx = EvmTransaction(
                nonce=0,
                gasprice=6,
                startgas=30000,
                to=acc2.recipient,
                value=15,
                data=b"",
                from_full_shard_key=acc1.full_shard_key,
                to_full_shard_key=acc2.full_shard_key,
                network_id=slaves[0].env.quark_chain_config.NETWORK_ID,
                gas_token_id=master.env.quark_chain_config.genesis_token,
                transfer_token_id=master.env.quark_chain_config.genesis_token,
            )
            evm_tx.sign(id1.get_key())
            request = dict(
                to="0x" + acc2.recipient.hex(),
                gasPrice="0x6",
                gas=hex(30000),
                value="0xf",  # 15
                v=quantity_encoder(evm_tx.v),
                r=quantity_encoder(evm_tx.r),
                s=quantity_encoder(evm_tx.s),
                nonce="0x0",
                fromFullShardKey="0x00000000",
                toFullShardKey="0x00000001",
                network_id=hex(slaves[0].env.quark_chain_config.NETWORK_ID),
            )
            tx = TypedTransaction(SerializedEvmTransaction.from_evm_tx(evm_tx))
            response = send_request("sendTransaction", [request])

            self.assertEqual(response, "0x" + tx.get_hash().hex() + "00000000")
            state = clusters[0].get_shard_state(2 | 0)
            self.assertEqual(len(state.tx_queue), 1)
            self.assertEqual(
                state.tx_queue.pop_transaction(state.get_transaction_count), evm_tx
            )

    def test_sendTransaction_with_bad_signature(self):
        """ sendTransaction validates signature """
        id1 = Identity.create_random_identity()
        acc1 = Address.create_from_identity(id1, full_shard_key=0)
        acc2 = Address.create_random_account(full_shard_key=1)

        with ClusterContext(
            1, acc1, small_coinbase=True
        ) as clusters, jrpc_http_server_context(clusters[0].master):
            master = clusters[0].master

            block = call_async(
                master.get_next_block_to_mine(address=acc2, branch_value=None)
            )
            call_async(master.add_root_block(block))

            request = dict(
                to="0x" + acc2.recipient.hex(),
                gasPrice="0x6",
                gas=hex(30000),
                value="0xf",
                v="0x1",
                r="0x2",
                s="0x3",
                nonce="0x0",
                fromFullShardKey="0x00000000",
                toFullShardKey="0x00000001",
            )
            self.assertEqual(send_request("sendTransaction", [request]), EMPTY_TX_ID)
            self.assertEqual(len(clusters[0].get_shard_state(2 | 0).tx_queue), 0)

    def test_sendTransaction_missing_from_full_shard_key(self):
        id1 = Identity.create_random_identity()
        acc1 = Address.create_from_identity(id1, full_shard_key=0)

        with ClusterContext(
            1, acc1, small_coinbase=True
        ) as clusters, jrpc_http_server_context(clusters[0].master):
            master = clusters[0].master

            block = call_async(
                master.get_next_block_to_mine(address=acc1, branch_value=None)
            )
            call_async(master.add_root_block(block))

            request = dict(
                to="0x" + acc1.recipient.hex(),
                gasPrice="0x6",
                gas=hex(30000),
                value="0xf",
                v="0x1",
                r="0x2",
                s="0x3",
                nonce="0x0",
            )

            with self.assertRaises(Exception):
                send_request("sendTransaction", [request])

    def test_getMinorBlock(self):
        id1 = Identity.create_random_identity()
        acc1 = Address.create_from_identity(id1, full_shard_key=0)

        with ClusterContext(
            1, acc1, small_coinbase=True
        ) as clusters, jrpc_http_server_context(clusters[0].master):
            master = clusters[0].master
            slaves = clusters[0].slave_list

            self.assertEqual(
                call_async(master.get_primary_account_data(acc1)).transaction_count, 0
            )
            tx = create_transfer_transaction(
                shard_state=clusters[0].get_shard_state(2 | 0),
                key=id1.get_key(),
                from_address=acc1,
                to_address=acc1,
                value=12345,
            )
            self.assertTrue(slaves[0].add_tx(tx))

            block1 = call_async(
                master.get_next_block_to_mine(address=acc1, branch_value=0b10)
            )
            self.assertTrue(call_async(clusters[0].get_shard(2 | 0).add_block(block1)))

            # By id
            for need_extra_info in [True, False]:
                resp = send_request(
                    "getMinorBlockById",
                    [
                        "0x" + block1.header.get_hash().hex() + "0" * 8,
                        False,
                        need_extra_info,
                    ],
                )
                self.assertEqual(
                    resp["transactions"][0], "0x" + tx.get_hash().hex() + "00000002"
                )

            resp = send_request(
                "getMinorBlockById",
                ["0x" + block1.header.get_hash().hex() + "0" * 8, True],
            )
            self.assertEqual(
                resp["transactions"][0]["hash"], "0x" + tx.get_hash().hex()
            )

            resp = send_request("getMinorBlockById", ["0x" + "ff" * 36, True])
            self.assertIsNone(resp)

            # By height
            for need_extra_info in [True, False]:
                resp = send_request(
                    "getMinorBlockByHeight", ["0x0", "0x1", False, need_extra_info]
                )
                self.assertEqual(
                    resp["transactions"][0], "0x" + tx.get_hash().hex() + "00000002"
                )

            resp = send_request("getMinorBlockByHeight", ["0x0", "0x1", True])
            self.assertEqual(
                resp["transactions"][0]["hash"], "0x" + tx.get_hash().hex()
            )

            resp = send_request("getMinorBlockByHeight", ["0x1", "0x2", False])
            self.assertIsNone(resp)
            resp = send_request("getMinorBlockByHeight", ["0x0", "0x4", False])
            self.assertIsNone(resp)

    def test_getRootblockConfirmationIdAndCount(self):
        # TODO test root chain forks
        id1 = Identity.create_random_identity()
        acc1 = Address.create_from_identity(id1, full_shard_key=0)

        with ClusterContext(
            1, acc1, small_coinbase=True
        ) as clusters, jrpc_http_server_context(clusters[0].master):
            master = clusters[0].master
            slaves = clusters[0].slave_list

            self.assertEqual(
                call_async(master.get_primary_account_data(acc1)).transaction_count, 0
            )

            block = call_async(
                master.get_next_block_to_mine(address=acc1, branch_value=None)
            )
            call_async(master.add_root_block(block))

            tx = create_transfer_transaction(
                shard_state=clusters[0].get_shard_state(2 | 0),
                key=id1.get_key(),
                from_address=acc1,
                to_address=acc1,
                value=12345,
            )
            self.assertTrue(slaves[0].add_tx(tx))

            block1 = call_async(
                master.get_next_block_to_mine(address=acc1, branch_value=0b10)
            )
            self.assertTrue(call_async(clusters[0].get_shard(2 | 0).add_block(block1)))

            tx_id = (
                "0x"
                + tx.get_hash().hex()
                + acc1.full_shard_key.to_bytes(4, "big").hex()
            )
            resp = send_request("getTransactionById", [tx_id])
            self.assertEqual(resp["hash"], "0x" + tx.get_hash().hex())
            self.assertEqual(
                resp["blockId"],
                "0x"
                + block1.header.get_hash().hex()
                + block1.header.branch.get_full_shard_id()
                .to_bytes(4, byteorder="big")
                .hex(),
            )
            minor_hash = resp["blockId"]

            # zero root block confirmation
            resp_hash = send_request(
                "getRootHashConfirmingMinorBlockById", [minor_hash]
            )
            self.assertIsNone(
                resp_hash, "should return None for unconfirmed minor blocks"
            )
            resp_count = send_request(
                "getTransactionConfirmedByNumberRootBlocks", [tx_id]
            )
            self.assertEqual(resp_count, "0x0")

            # 1 root block confirmation
            block = call_async(
                master.get_next_block_to_mine(address=acc1, branch_value=None)
            )
            call_async(master.add_root_block(block))
            resp_hash = send_request(
                "getRootHashConfirmingMinorBlockById", [minor_hash]
            )
            self.assertIsNotNone(resp_hash, "confirmed by root block")
            self.assertEqual(resp_hash, "0x" + block.header.get_hash().hex())
            resp_count = send_request(
                "getTransactionConfirmedByNumberRootBlocks", [tx_id]
            )
            self.assertEqual(resp_count, "0x1")

            # 2 root block confirmation
            block = call_async(
                master.get_next_block_to_mine(address=acc1, branch_value=None)
            )
            call_async(master.add_root_block(block))
            resp_hash = send_request(
                "getRootHashConfirmingMinorBlockById", [minor_hash]
            )
            self.assertIsNotNone(resp_hash, "confirmed by root block")
            self.assertNotEqual(resp_hash, "0x" + block.header.get_hash().hex())
            resp_count = send_request(
                "getTransactionConfirmedByNumberRootBlocks", [tx_id]
            )
            self.assertEqual(resp_count, "0x2")

    def test_getTransactionById(self):
        id1 = Identity.create_random_identity()
        acc1 = Address.create_from_identity(id1, full_shard_key=0)

        with ClusterContext(
            1, acc1, small_coinbase=True
        ) as clusters, jrpc_http_server_context(clusters[0].master):
            master = clusters[0].master
            slaves = clusters[0].slave_list

            self.assertEqual(
                call_async(master.get_primary_account_data(acc1)).transaction_count, 0
            )
            tx = create_transfer_transaction(
                shard_state=clusters[0].get_shard_state(2 | 0),
                key=id1.get_key(),
                from_address=acc1,
                to_address=acc1,
                value=12345,
            )
            self.assertTrue(slaves[0].add_tx(tx))

            block1 = call_async(
                master.get_next_block_to_mine(address=acc1, branch_value=0b10)
            )
            self.assertTrue(call_async(clusters[0].get_shard(2 | 0).add_block(block1)))

            resp = send_request(
                "getTransactionById",
                [
                    "0x"
                    + tx.get_hash().hex()
                    + acc1.full_shard_key.to_bytes(4, "big").hex()
                ],
            )
            self.assertEqual(resp["hash"], "0x" + tx.get_hash().hex())

    def test_call_success(self):
        id1 = Identity.create_random_identity()
        acc1 = Address.create_from_identity(id1, full_shard_key=0)

        with ClusterContext(
            1, acc1, small_coinbase=True
        ) as clusters, jrpc_http_server_context(clusters[0].master):
            slaves = clusters[0].slave_list

            response = send_request(
                "call", [{"to": "0x" + acc1.serialize().hex(), "gas": hex(21000)}]
            )

            self.assertEqual(response, "0x")
            self.assertEqual(
                len(clusters[0].get_shard_state(2 | 0).tx_queue),
                0,
                "should not affect tx queue",
            )

    def test_call_success_default_gas(self):
        id1 = Identity.create_random_identity()
        acc1 = Address.create_from_identity(id1, full_shard_key=0)

        with ClusterContext(
            1, acc1, small_coinbase=True
        ) as clusters, jrpc_http_server_context(clusters[0].master):
            slaves = clusters[0].slave_list

            # gas is not specified in the request
            response = send_request(
                "call", [{"to": "0x" + acc1.serialize().hex()}, "latest"]
            )

            self.assertEqual(response, "0x")
            self.assertEqual(
                len(clusters[0].get_shard_state(2 | 0).tx_queue),
                0,
                "should not affect tx queue",
            )

    def test_call_failure(self):
        id1 = Identity.create_random_identity()
        acc1 = Address.create_from_identity(id1, full_shard_key=0)

        with ClusterContext(
            1, acc1, small_coinbase=True
        ) as clusters, jrpc_http_server_context(clusters[0].master):
            slaves = clusters[0].slave_list

            # insufficient gas
            response = send_request(
                "call", [{"to": "0x" + acc1.serialize().hex(), "gas": "0x1"}, None]
            )

            self.assertIsNone(response, "failed tx should return None")
            self.assertEqual(
                len(clusters[0].get_shard_state(2 | 0).tx_queue),
                0,
                "should not affect tx queue",
            )

    def test_getTransactionReceipt_not_exist(self):
        id1 = Identity.create_random_identity()
        acc1 = Address.create_from_identity(id1, full_shard_key=0)

        with ClusterContext(
            1, acc1, small_coinbase=True
        ) as clusters, jrpc_http_server_context(clusters[0].master):
            for endpoint in ("getTransactionReceipt", "eth_getTransactionReceipt"):
                resp = send_request(endpoint, ["0x" + bytes(36).hex()])
                self.assertIsNone(resp)

    def test_getTransactionReceipt_on_transfer(self):
        id1 = Identity.create_random_identity()
        acc1 = Address.create_from_identity(id1, full_shard_key=0)

        with ClusterContext(
            1, acc1, small_coinbase=True
        ) as clusters, jrpc_http_server_context(clusters[0].master):
            master = clusters[0].master
            slaves = clusters[0].slave_list

            tx = create_transfer_transaction(
                shard_state=clusters[0].get_shard_state(2 | 0),
                key=id1.get_key(),
                from_address=acc1,
                to_address=acc1,
                value=12345,
            )
            self.assertTrue(slaves[0].add_tx(tx))

            block1 = call_async(
                master.get_next_block_to_mine(address=acc1, branch_value=0b10)
            )
            self.assertTrue(call_async(clusters[0].get_shard(2 | 0).add_block(block1)))

            for endpoint in ("getTransactionReceipt", "eth_getTransactionReceipt"):
                resp = send_request(
                    endpoint,
                    [
                        "0x"
                        + tx.get_hash().hex()
                        + acc1.full_shard_key.to_bytes(4, "big").hex()
                    ],
                )
                self.assertEqual(resp["transactionHash"], "0x" + tx.get_hash().hex())
                self.assertEqual(resp["status"], "0x1")
                self.assertEqual(resp["cumulativeGasUsed"], "0x5208")
                self.assertIsNone(resp["contractAddress"])

    def test_getTransactionReceipt_on_xshard_transfer_before_enabling_EVM(self):
        id1 = Identity.create_random_identity()
        acc1 = Address.create_from_identity(id1, full_shard_key=0)
        acc2 = Address.create_from_identity(id1, full_shard_key=1)

        with ClusterContext(
            1, acc1, small_coinbase=True
        ) as clusters, jrpc_http_server_context(clusters[0].master):
            master = clusters[0].master
            slaves = clusters[0].slave_list
            # disable EVM to have fake xshard receipts
            master.env.quark_chain_config.ENABLE_EVM_TIMESTAMP = 2 ** 64 - 1

            block = call_async(
                master.get_next_block_to_mine(address=acc2, branch_value=None)
            )
            call_async(master.add_root_block(block))

            s1, s2 = (
                clusters[0].get_shard_state(2 | 0),
                clusters[0].get_shard_state(2 | 1),
            )
            tx_gen = lambda s, f, t: create_transfer_transaction(
                shard_state=s,
                key=id1.get_key(),
                from_address=f,
                to_address=t,
                gas=21000 if f == t else 30000,
                value=12345,
            )
            tx1 = tx_gen(s1, acc1, acc2)
            self.assertTrue(slaves[0].add_tx(tx1))
            b1 = call_async(
                master.get_next_block_to_mine(address=acc1, branch_value=0b10)
            )
            self.assertTrue(call_async(clusters[0].get_shard(2 | 0).add_block(b1)))

            root_block = call_async(
                master.get_next_block_to_mine(address=acc1, branch_value=None)
            )

            call_async(master.add_root_block(root_block))

            tx2 = tx_gen(s2, acc2, acc2)
            self.assertTrue(slaves[0].add_tx(tx2))
            b3 = call_async(
                master.get_next_block_to_mine(address=acc2, branch_value=0b11)
            )
            self.assertTrue(call_async(clusters[0].get_shard(2 | 1).add_block(b3)))

            # in-shard tx 21000 + receiving x-shard tx 9000
            self.assertEqual(s2.evm_state.gas_used, 30000)
            self.assertEqual(s2.evm_state.xshard_receive_gas_used, 9000)

            for endpoint in ("getTransactionReceipt", "eth_getTransactionReceipt"):
                resp = send_request(
                    endpoint,
                    [
                        "0x"
                        + tx2.get_hash().hex()
                        + acc2.full_shard_key.to_bytes(4, "big").hex()
                    ],
                )
                self.assertEqual(resp["transactionHash"], "0x" + tx2.get_hash().hex())
                self.assertEqual(resp["status"], "0x1")
                self.assertEqual(resp["cumulativeGasUsed"], hex(30000))
                self.assertEqual(resp["gasUsed"], hex(21000))
                self.assertIsNone(resp["contractAddress"])

            # query xshard tx receipt on the target shard
            resp = send_request(
                endpoint,
                [
                    "0x"
                    + tx1.get_hash().hex()
                    + acc2.full_shard_key.to_bytes(4, "big").hex()
                ],
            )
            self.assertEqual(resp["status"], "0x1")
            # other fields are fake
            self.assertEqual(resp["cumulativeGasUsed"], hex(0))
            self.assertEqual(resp["gasUsed"], hex(0))

    def test_getTransactionReceipt_on_xshard_transfer_after_enabling_EVM(self):
        id1 = Identity.create_random_identity()
        acc1 = Address.create_from_identity(id1, full_shard_key=0)
        acc2 = Address.create_from_identity(id1, full_shard_key=1)

        with ClusterContext(
            1, acc1, small_coinbase=True
        ) as clusters, jrpc_http_server_context(clusters[0].master):
            master = clusters[0].master
            slaves = clusters[0].slave_list

            block = call_async(
                master.get_next_block_to_mine(address=acc2, branch_value=None)
            )
            call_async(master.add_root_block(block))

            s1, s2 = (
                clusters[0].get_shard_state(2 | 0),
                clusters[0].get_shard_state(2 | 1),
            )
            tx = create_transfer_transaction(
                shard_state=s1,
                key=id1.get_key(),
                from_address=acc1,
                to_address=acc2,
                gas=30000,
                value=12345,
            )
            self.assertTrue(slaves[0].add_tx(tx))
            # source shard
            b1 = call_async(
                master.get_next_block_to_mine(address=acc1, branch_value=0b10)
            )
            self.assertTrue(call_async(clusters[0].get_shard(2 | 0).add_block(b1)))
            # root chain
            root_block = call_async(
                master.get_next_block_to_mine(address=acc1, branch_value=None)
            )
            call_async(master.add_root_block(root_block))
            # target shard
            b3 = call_async(
                master.get_next_block_to_mine(address=acc2, branch_value=0b11)
            )
            self.assertTrue(call_async(clusters[0].get_shard(2 | 1).add_block(b3)))

            # query xshard tx receipt on the target shard
            resp = send_request(
                "getTransactionReceipt",
                [
                    "0x"
                    + tx.get_hash().hex()
                    + acc2.full_shard_key.to_bytes(4, "big").hex()
                ],
            )
            self.assertEqual(resp["status"], "0x1")
            self.assertEqual(resp["transactionIndex"], "0x3")
            self.assertEqual(resp["cumulativeGasUsed"], hex(9000))
            self.assertEqual(resp["gasUsed"], hex(9000))

    def test_getTransactionReceipt_on_contract_creation(self):
        id1 = Identity.create_random_identity()
        acc1 = Address.create_from_identity(id1, full_shard_key=0)

        with ClusterContext(
            1, acc1, small_coinbase=True
        ) as clusters, jrpc_http_server_context(clusters[0].master):
            master = clusters[0].master
            slaves = clusters[0].slave_list

            to_full_shard_key = acc1.full_shard_key + 2
            tx = create_contract_creation_transaction(
                shard_state=clusters[0].get_shard_state(2 | 0),
                key=id1.get_key(),
                from_address=acc1,
                to_full_shard_key=to_full_shard_key,
            )
            self.assertTrue(slaves[0].add_tx(tx))

            block1 = call_async(
                master.get_next_block_to_mine(address=acc1, branch_value=0b10)
            )
            self.assertTrue(call_async(clusters[0].get_shard(2 | 0).add_block(block1)))

            for endpoint in ("getTransactionReceipt", "eth_getTransactionReceipt"):
                resp = send_request(endpoint, ["0x" + tx.get_hash().hex() + "00000002"])
                self.assertEqual(resp["transactionHash"], "0x" + tx.get_hash().hex())
                self.assertEqual(resp["status"], "0x1")
                self.assertEqual(resp["cumulativeGasUsed"], "0x213eb")

                contract_address = mk_contract_address(
                    acc1.recipient, 0, to_full_shard_key
                )
                self.assertEqual(
                    resp["contractAddress"],
                    "0x"
                    + contract_address.hex()
                    + to_full_shard_key.to_bytes(4, "big").hex(),
                )

    def test_getTransactionReceipt_on_xshard_contract_creation(self):
        id1 = Identity.create_random_identity()
        acc1 = Address.create_from_identity(id1, full_shard_key=0)

        with ClusterContext(
            1, acc1, small_coinbase=True
        ) as clusters, jrpc_http_server_context(clusters[0].master):
            master = clusters[0].master
            slaves = clusters[0].slave_list

            # Add a root block to update block gas limit for xshard tx throttling
            # so that the following tx can be processed
            root_block = call_async(
                master.get_next_block_to_mine(acc1, branch_value=None)
            )
            call_async(master.add_root_block(root_block))

            to_full_shard_key = acc1.full_shard_key + 1
            tx = create_contract_creation_with_event_transaction(
                shard_state=clusters[0].get_shard_state(2 | 0),
                key=id1.get_key(),
                from_address=acc1,
                to_full_shard_key=to_full_shard_key,
            )
            self.assertTrue(slaves[0].add_tx(tx))

            block1 = call_async(
                master.get_next_block_to_mine(address=acc1, branch_value=0b10)
            )
            self.assertTrue(call_async(clusters[0].get_shard(2 | 0).add_block(block1)))

            for endpoint in ("getTransactionReceipt", "eth_getTransactionReceipt"):
                resp = send_request(endpoint, ["0x" + tx.get_hash().hex() + "00000002"])
                self.assertEqual(resp["transactionHash"], "0x" + tx.get_hash().hex())
                self.assertEqual(resp["status"], "0x1")
                self.assertEqual(resp["cumulativeGasUsed"], "0x1369c")
                self.assertIsNone(resp["contractAddress"])

            # x-shard contract creation should succeed. check target shard
            root_block = call_async(
                master.get_next_block_to_mine(address=acc1, branch_value=None)
            )  # root chain
            call_async(master.add_root_block(root_block))
            block2 = call_async(
                master.get_next_block_to_mine(address=acc1, branch_value=0b11)
            )  # target shard
            self.assertTrue(call_async(clusters[0].get_shard(2 | 1).add_block(block2)))
            for endpoint in ("getTransactionReceipt", "eth_getTransactionReceipt"):
                resp = send_request(endpoint, ["0x" + tx.get_hash().hex() + "00000003"])
                self.assertEqual(resp["transactionHash"], "0x" + tx.get_hash().hex())
                self.assertEqual(resp["status"], "0x1")
                self.assertEqual(resp["cumulativeGasUsed"], "0xc515")
                self.assertIsNotNone(resp["contractAddress"])

    def test_getLogs(self):
        id1 = Identity.create_random_identity()
        acc1 = Address.create_from_identity(id1, full_shard_key=0)

        expected_log_parts = {
            "logIndex": "0x0",
            "transactionIndex": "0x0",
            "blockNumber": "0x1",
            "blockHeight": "0x1",
            "data": "0x",
        }

        with ClusterContext(
            1, acc1, small_coinbase=True, genesis_minor_quarkash=10000000
        ) as clusters, jrpc_http_server_context(clusters[0].master):
            master = clusters[0].master
            slaves = clusters[0].slave_list

            # Add a root block to update block gas limit for xshard tx throttling
            # so that the following tx can be processed
            root_block = call_async(
                master.get_next_block_to_mine(acc1, branch_value=None)
            )
            call_async(master.add_root_block(root_block))

            tx = create_contract_creation_with_event_transaction(
                shard_state=clusters[0].get_shard_state(2 | 0),
                key=id1.get_key(),
                from_address=acc1,
                to_full_shard_key=acc1.full_shard_key,
            )
            expected_log_parts["transactionHash"] = "0x" + tx.get_hash().hex()
            self.assertTrue(slaves[0].add_tx(tx))

            block = call_async(
                master.get_next_block_to_mine(address=acc1, branch_value=0b10)
            )
            self.assertTrue(call_async(clusters[0].get_shard(2 | 0).add_block(block)))

            for using_eth_endpoint in (True, False):
                shard_id = hex(acc1.full_shard_key)
                if using_eth_endpoint:
                    req = lambda o: send_request("eth_getLogs", [o, shard_id])
                else:
                    # `None` needed to bypass some request modification
                    req = lambda o: send_request("getLogs", [o, shard_id])

                # no filter object as wild cards
                resp = req({})
                self.assertEqual(1, len(resp))
                self.assertDictContainsSubset(expected_log_parts, resp[0])

                # filter by contract address
                contract_addr = mk_contract_address(
                    acc1.recipient, 0, acc1.full_shard_key
                )
                filter_obj = {
                    "address": "0x"
                    + contract_addr.hex()
                    + (
                        ""
                        if using_eth_endpoint
                        else hex(acc1.full_shard_key)[2:].zfill(8)
                    )
                }
                resp = req(filter_obj)
                self.assertEqual(1, len(resp))

                # filter by topics
                filter_obj = {
                    "topics": [
                        "0xa9378d5bd800fae4d5b8d4c6712b2b64e8ecc86fdc831cb51944000fc7c8ecfa"
                    ]
                }
                filter_obj_nested = {
                    "topics": [
                        [
                            "0xa9378d5bd800fae4d5b8d4c6712b2b64e8ecc86fdc831cb51944000fc7c8ecfa"
                        ]
                    ]
                }
                for f in (filter_obj, filter_obj_nested):
                    resp = req(f)
                    self.assertEqual(1, len(resp))
                    self.assertDictContainsSubset(expected_log_parts, resp[0])
                    self.assertEqual(
                        "0xa9378d5bd800fae4d5b8d4c6712b2b64e8ecc86fdc831cb51944000fc7c8ecfa",
                        resp[0]["topics"][0],
                    )

            # xshard creation and check logs: shard 0 -> shard 1
            tx = create_contract_creation_with_event_transaction(
                shard_state=clusters[0].get_shard_state(2 | 0),
                key=id1.get_key(),
                from_address=acc1,
                to_full_shard_key=acc1.full_shard_key + 1,
            )
            self.assertTrue(slaves[0].add_tx(tx))
            block = call_async(
                master.get_next_block_to_mine(address=acc1, branch_value=0b10)
            )  # source shard
            self.assertTrue(call_async(clusters[0].get_shard(2 | 0).add_block(block)))
            root_block = call_async(
                master.get_next_block_to_mine(address=acc1, branch_value=None)
            )  # root chain
            call_async(master.add_root_block(root_block))
            block = call_async(
                master.get_next_block_to_mine(address=acc1, branch_value=0b11)
            )  # target shard
            self.assertTrue(call_async(clusters[0].get_shard(2 | 1).add_block(block)))

            req = lambda o: send_request("getLogs", [o, hex(0b11)])
            # no filter object as wild cards
            resp = req({})
            self.assertEqual(1, len(resp))
            expected_log_parts["transactionIndex"] = "0x3"  # after root block coinbase
            expected_log_parts["transactionHash"] = "0x" + tx.get_hash().hex()
            expected_log_parts["blockHash"] = "0x" + block.header.get_hash().hex()
            self.assertDictContainsSubset(expected_log_parts, resp[0])
            self.assertEqual(2, len(resp[0]["topics"]))

    def test_estimateGas(self):
        id1 = Identity.create_random_identity()
        acc1 = Address.create_from_identity(id1, full_shard_key=0)

        with ClusterContext(
            1, acc1, small_coinbase=True
        ) as clusters, jrpc_http_server_context(clusters[0].master):
            response = send_request(
                "estimateGas", [{"to": "0x" + acc1.serialize().hex()}]
            )
            self.assertEqual(response, "0x5208")  # 21000

    def test_getStorageAt(self):
        key = bytes.fromhex(
            "c987d4506fb6824639f9a9e3b8834584f5165e94680501d1b0044071cd36c3b3"
        )
        id1 = Identity.create_from_key(key)
        acc1 = Address.create_from_identity(id1, full_shard_key=0)
        created_addr = "0x8531eb33bba796115f56ffa1b7df1ea3acdd8cdd00000000"

        with ClusterContext(
            1, acc1, small_coinbase=True
        ) as clusters, jrpc_http_server_context(clusters[0].master):
            master = clusters[0].master
            slaves = clusters[0].slave_list

            tx = create_contract_with_storage_transaction(
                shard_state=clusters[0].get_shard_state(2 | 0),
                key=id1.get_key(),
                from_address=acc1,
                to_full_shard_key=acc1.full_shard_key,
            )
            self.assertTrue(slaves[0].add_tx(tx))

            block = call_async(
                master.get_next_block_to_mine(address=acc1, branch_value=0b10)
            )
            self.assertTrue(call_async(clusters[0].get_shard(2 | 0).add_block(block)))

            for using_eth_endpoint in (True, False):
                if using_eth_endpoint:
                    req = lambda k: send_request(
                        "eth_getStorageAt", [created_addr[:-8], k, "0x0"]
                    )
                else:
                    req = lambda k: send_request("getStorageAt", [created_addr, k])

                # first storage
                response = req("0x0")
                # equals 1234
                self.assertEqual(
                    response,
                    "0x00000000000000000000000000000000000000000000000000000000000004d2",
                )

                # mapping storage
                k = sha3_256(
                    bytes.fromhex(acc1.recipient.hex().zfill(64) + "1".zfill(64))
                )
                response = req("0x" + k.hex())
                self.assertEqual(
                    response,
                    "0x000000000000000000000000000000000000000000000000000000000000162e",
                )

                # doesn't exist
                response = req("0x3")
                self.assertEqual(
                    response,
                    "0x0000000000000000000000000000000000000000000000000000000000000000",
                )

    def test_getCode(self):
        key = bytes.fromhex(
            "c987d4506fb6824639f9a9e3b8834584f5165e94680501d1b0044071cd36c3b3"
        )
        id1 = Identity.create_from_key(key)
        acc1 = Address.create_from_identity(id1, full_shard_key=0)
        created_addr = "0x8531eb33bba796115f56ffa1b7df1ea3acdd8cdd00000000"

        with ClusterContext(
            1, acc1, small_coinbase=True
        ) as clusters, jrpc_http_server_context(clusters[0].master):
            master = clusters[0].master
            slaves = clusters[0].slave_list

            tx = create_contract_with_storage_transaction(
                shard_state=clusters[0].get_shard_state(2 | 0),
                key=id1.get_key(),
                from_address=acc1,
                to_full_shard_key=acc1.full_shard_key,
            )
            self.assertTrue(slaves[0].add_tx(tx))

            block = call_async(
                master.get_next_block_to_mine(address=acc1, branch_value=0b10)
            )
            self.assertTrue(call_async(clusters[0].get_shard(2 | 0).add_block(block)))

            for using_eth_endpoint in (True, False):
                if using_eth_endpoint:
                    resp = send_request("eth_getCode", [created_addr[:-8], "0x0"])
                else:
                    resp = send_request("getCode", [created_addr])

                self.assertEqual(
                    resp,
                    "0x6080604052600080fd00a165627a7a72305820a6ef942c101f06333ac35072a8ff40332c71d0e11cd0e6d86de8cae7b42696550029",
                )

    def test_gasPrice(self):
        id1 = Identity.create_random_identity()
        acc1 = Address.create_from_identity(id1, full_shard_key=0)

        with ClusterContext(
            1, acc1, small_coinbase=True
        ) as clusters, jrpc_http_server_context(clusters[0].master):
            master = clusters[0].master
            slaves = clusters[0].slave_list

            # run for multiple times
            for _ in range(3):
                tx = create_transfer_transaction(
                    shard_state=clusters[0].get_shard_state(2 | 0),
                    key=id1.get_key(),
                    from_address=acc1,
                    to_address=acc1,
                    value=0,
                    gas_price=12,
                )
                self.assertTrue(slaves[0].add_tx(tx))

                block = call_async(
                    master.get_next_block_to_mine(address=acc1, branch_value=0b10)
                )
                self.assertTrue(
                    call_async(clusters[0].get_shard(2 | 0).add_block(block))
                )

            for using_eth_endpoint in (True, False):
                if using_eth_endpoint:
                    resp = send_request("eth_gasPrice", ["0x0"])
                else:
                    resp = send_request(
                        "gasPrice", ["0x0", quantity_encoder(token_id_encode("QKC"))]
                    )

                self.assertEqual(resp, "0xc")

    def test_getWork_and_submitWork(self):
        id1 = Identity.create_random_identity()
        acc1 = Address.create_from_identity(id1, full_shard_key=0)

        with ClusterContext(
            1, acc1, remote_mining=True, shard_size=1, small_coinbase=True
        ) as clusters, jrpc_http_server_context(clusters[0].master):
            master = clusters[0].master
            slaves = clusters[0].slave_list

            tx = create_transfer_transaction(
                shard_state=clusters[0].get_shard_state(1 | 0),
                key=id1.get_key(),
                from_address=acc1,
                to_address=acc1,
                value=0,
                gas_price=12,
            )
            self.assertTrue(slaves[0].add_tx(tx))

            for shard_id in ["0x0", None]:  # shard, then root
                resp = send_request("getWork", [shard_id])
                self.assertEqual(resp[1:], ["0x1", "0xa"])  # height and diff

                header_hash_hex = resp[0]
                if shard_id is not None:  # shard 0
                    miner_address = Address.create_from(
                        master.env.quark_chain_config.shards[1].COINBASE_ADDRESS
                    )
                else:  # root
                    miner_address = Address.create_from(
                        master.env.quark_chain_config.ROOT.COINBASE_ADDRESS
                    )
                block = call_async(
                    master.get_next_block_to_mine(
                        address=miner_address, branch_value=shard_id and 0b01
                    )
                )
                # solve it and submit
                work = MiningWork(bytes.fromhex(header_hash_hex[2:]), 1, 10)
                solver = DoubleSHA256(work)
                nonce = solver.mine(0, 10000).nonce
                mixhash = "0x" + sha3_256(b"").hex()
                resp = send_request(
                    "submitWork",
                    [
                        shard_id,
                        header_hash_hex,
                        hex(nonce),
                        mixhash,
                        "0x" + bytes(65).hex(),
                    ],
                )
                self.assertTrue(resp)

            # show progress on shard 0
            self.assertEqual(
                clusters[0].get_shard_state(1 | 0).get_tip().header.height, 1
            )

    def test_createTransactions(self):
        id1 = Identity.create_random_identity()
        acc1 = Address.create_from_identity(id1, full_shard_key=0)
        acc2 = Address.create_random_account(full_shard_key=1)

        loadtest_accounts = [
            {
                "address": "b067ac9ebeeecb10bbcd1088317959d58d1e38f6b0ee10d5",
                "key": "ca0143c9aa51c3013f08e83f3b6368a4f3ba5b52c4841c6e0c22c300f7ee6827",
            },
            {
                "address": "9f2b984937ff8e3f20d2a2592f342f47257870909fffa247",
                "key": "40efdb8528de149c35fb43a572fc821d8fbdf2469dcc7fe1a9e847ef29e3c941",
            },
        ]

        with ClusterContext(
            1, acc1, small_coinbase=True, loadtest_accounts=loadtest_accounts
        ) as clusters, jrpc_http_server_context(clusters[0].master):
            slaves = clusters[0].slave_list
            master = clusters[0].master

            block = call_async(
                master.get_next_block_to_mine(address=acc2, branch_value=None)
            )
            call_async(master.add_root_block(block))

            send_request("createTransactions", {"numTxPerShard": 1, "xShardPercent": 0})

<<<<<<< HEAD

# ------------------------------- Test for JSONRPCWebsocketServer -------------------------------
@contextmanager
def jrpc_websocket_server_context(slave):
    env = DEFAULT_ENV.copy()
    env.cluster_config = ClusterConfig()
    env.cluster_config.JSON_RPC_PORT = 38391
    env.cluster_config.JSON_RPC_HOST = "127.0.0.1"

    env.slave_config = env.cluster_config.get_slave_config("S0")
    env.slave_config.WEBSOCKET_JSON_RPC_PORT = 38590
    server = JSONRPCWebsocketServer.start_websocket_server(env, slave)
    try:
        yield server
    finally:
        server.shutdown()


def send_websocket_request(*args):
    async def __send_websocket_request(*args):
        async with aiohttp.ClientSession(loop=asyncio.get_event_loop()) as session:
            client = aiohttpClient(session, "http://localhost:38391")
            response = await client.request(*args)
            return response

    return call_async(__send_websocket_request(*args))


class TestJSONRPCWebsocket(unittest.TestCase):
    pass
=======
    def test_subscribe(self):
        id1 = Identity.create_random_identity()
        acc1 = Address.create_from_identity(id1, full_shard_key=0)

        with ClusterContext(
            1, acc1, small_coinbase=True
        ) as clusters, jrpc_server_context(
            clusters[0].master
        ), jrpc_websocket_server_context(
            clusters[0].slave_list[0]
        ):

            request = {"jsonrpc": "2.0", "method": "ping", "id": 1}
            response = send_websocket_ping(request)
            self.assertEqual(response, "pong")

            # clusters[0].slave_list[0] has two shards with full_shard_id 2 and 3
            request = {
                "jsonrpc": "2.0",
                "method": "subscribe",
                "params": ["newHeads", "0x00000002"],
                "id": 3,
            }
            responses = send_websocket_request(json.dumps(request), 2)
            results = []
            for response in responses:
                results.append(json.loads(response))
            self.assertEqual(results[0]["result"], 0)  # subscription id
            self.assertEqual(results[0]["id"], 3)
>>>>>>> 3fc17c36
<|MERGE_RESOLUTION|>--- conflicted
+++ resolved
@@ -8,21 +8,12 @@
 from jsonrpcclient.aiohttp_client import aiohttpClient
 import websockets
 
-<<<<<<< HEAD
-from quarkchain.cluster.cluster_config import ClusterConfig
+from quarkchain.cluster.cluster_config import ClusterConfig, SlaveConfig
 from quarkchain.cluster.jsonrpc import (
     EMPTY_TX_ID,
     JSONRPCHttpServer,
     JSONRPCWebsocketServer,
     quantity_encoder,
-=======
-from quarkchain.cluster.cluster_config import ClusterConfig, SlaveConfig
-from quarkchain.cluster.jsonrpc import (
-    EMPTY_TX_ID,
-    JSONRPCHttpServer,
-    quantity_encoder,
-    JSONRPCWebsocketServer,
->>>>>>> 3fc17c36
 )
 from quarkchain.cluster.miner import DoubleSHA256, MiningWork
 from quarkchain.cluster.tests.test_utils import (
@@ -75,61 +66,7 @@
     return call_async(__send_request(*args))
 
 
-<<<<<<< HEAD
 class TestJSONRPCHttp(unittest.TestCase):
-=======
-@contextmanager
-def jrpc_websocket_server_context(slave_server):
-    env = DEFAULT_ENV.copy()
-    env.cluster_config = ClusterConfig()
-    env.cluster_config.JSON_RPC_PORT = 38391
-    # to pass the circleCi
-    env.cluster_config.JSON_RPC_HOST = "127.0.0.1"
-
-    slave_config = SlaveConfig()
-    slave_config.HOST = "0.0.0.0"
-    slave_config.PORT = 38001
-    slave_config.WEBSOCKET_JSON_RPC_PORT = 38591
-    slave_config.ID = "S1"
-    slave_config.CHAIN_MASK_LIST = [5]
-
-    env.cluster_config.SLAVE_LIST.append(slave_config)
-    env.slave_config = env.cluster_config.get_slave_config("S1")
-    server = JSONRPCWebsocketServer.start_websocket_server(env, slave_server)
-    try:
-        yield server
-    finally:
-        server.shutdown()
-
-
-def send_websocket_request(request, num_response=1):
-    responses = []
-
-    async def __send_request(request):
-        uri = "ws://0.0.0.0:38591"
-        async with websockets.connect(uri) as websocket:
-            await websocket.send(request)
-            while True:
-                response = await websocket.recv()
-                responses.append(response)
-                if len(responses) == num_response:
-                    return responses
-
-    return call_async(__send_request(request))
-
-
-def send_websocket_ping(request):
-    async def __send_request(request):
-        uri = "ws://0.0.0.0:38591"
-        async with websockets.connect(uri) as websocket:
-            response = await WebSocketsClient(websocket).send(request)
-            return response
-
-    return call_async(__send_request(request))
-
-
-class TestJSONRPC(unittest.TestCase):
->>>>>>> 3fc17c36
     def test_getTransactionCount(self):
         id1 = Identity.create_random_identity()
         acc1 = Address.create_from_identity(id1, full_shard_key=0)
@@ -1204,45 +1141,42 @@
 
             send_request("createTransactions", {"numTxPerShard": 1, "xShardPercent": 0})
 
-<<<<<<< HEAD
 
 # ------------------------------- Test for JSONRPCWebsocketServer -------------------------------
-@contextmanager
-def jrpc_websocket_server_context(slave):
-    env = DEFAULT_ENV.copy()
-    env.cluster_config = ClusterConfig()
-    env.cluster_config.JSON_RPC_PORT = 38391
-    env.cluster_config.JSON_RPC_HOST = "127.0.0.1"
-
-    env.slave_config = env.cluster_config.get_slave_config("S0")
-    env.slave_config.WEBSOCKET_JSON_RPC_PORT = 38590
-    server = JSONRPCWebsocketServer.start_websocket_server(env, slave)
-    try:
-        yield server
-    finally:
-        server.shutdown()
-
-
-def send_websocket_request(*args):
-    async def __send_websocket_request(*args):
-        async with aiohttp.ClientSession(loop=asyncio.get_event_loop()) as session:
-            client = aiohttpClient(session, "http://localhost:38391")
-            response = await client.request(*args)
-            return response
-
-    return call_async(__send_websocket_request(*args))
+# @contextmanager
+# def jrpc_websocket_server_context(slave):
+#     env = DEFAULT_ENV.copy()
+#     env.cluster_config = ClusterConfig()
+#     env.cluster_config.JSON_RPC_PORT = 38391
+#     env.cluster_config.JSON_RPC_HOST = "127.0.0.1"
+
+#     env.slave_config = env.cluster_config.get_slave_config("S0")
+#     env.slave_config.WEBSOCKET_JSON_RPC_PORT = 38590
+#     server = JSONRPCWebsocketServer.start_websocket_server(env, slave)
+#     try:
+#         yield server
+#     finally:
+#         server.shutdown()
+
+
+# def send_websocket_request(*args):
+#     async def __send_websocket_request(*args):
+#         async with aiohttp.ClientSession(loop=asyncio.get_event_loop()) as session:
+#             client = aiohttpClient(session, "http://localhost:38391")
+#             response = await client.request(*args)
+#             return response
+
+#     return call_async(__send_websocket_request(*args))
 
 
 class TestJSONRPCWebsocket(unittest.TestCase):
-    pass
-=======
-    def test_subscribe(self):
-        id1 = Identity.create_random_identity()
-        acc1 = Address.create_from_identity(id1, full_shard_key=0)
-
-        with ClusterContext(
-            1, acc1, small_coinbase=True
-        ) as clusters, jrpc_server_context(
+    def test_qkc_subscribe(self):
+        id1 = Identity.create_random_identity()
+        acc1 = Address.create_from_identity(id1, full_shard_key=0)
+
+        with ClusterContext(
+            1, acc1, small_coinbase=True
+        ) as clusters, jrpc_http_server_context(
             clusters[0].master
         ), jrpc_websocket_server_context(
             clusters[0].slave_list[0]
@@ -1265,4 +1199,53 @@
                 results.append(json.loads(response))
             self.assertEqual(results[0]["result"], 0)  # subscription id
             self.assertEqual(results[0]["id"], 3)
->>>>>>> 3fc17c36
+
+
+@contextmanager
+def jrpc_websocket_server_context(slave_server):
+    env = DEFAULT_ENV.copy()
+    env.cluster_config = ClusterConfig()
+    env.cluster_config.JSON_RPC_PORT = 38391
+    # to pass the circleCi
+    env.cluster_config.JSON_RPC_HOST = "127.0.0.1"
+
+    slave_config = SlaveConfig()
+    slave_config.HOST = "0.0.0.0"
+    slave_config.PORT = 38001
+    slave_config.WEBSOCKET_JSON_RPC_PORT = 38591
+    slave_config.ID = "S1"
+    slave_config.CHAIN_MASK_LIST = [5]
+
+    env.cluster_config.SLAVE_LIST.append(slave_config)
+    env.slave_config = env.cluster_config.get_slave_config("S1")
+    server = JSONRPCWebsocketServer.start_websocket_server(env, slave_server)
+    try:
+        yield server
+    finally:
+        server.shutdown()
+
+
+def send_websocket_request(request, num_response=1):
+    responses = []
+
+    async def __send_request(request):
+        uri = "ws://0.0.0.0:38591"
+        async with websockets.connect(uri) as websocket:
+            await websocket.send(request)
+            while True:
+                response = await websocket.recv()
+                responses.append(response)
+                if len(responses) == num_response:
+                    return responses
+
+    return call_async(__send_request(request))
+
+
+def send_websocket_ping(request):
+    async def __send_request(request):
+        uri = "ws://0.0.0.0:38591"
+        async with websockets.connect(uri) as websocket:
+            response = await WebSocketsClient(websocket).send(request)
+            return response
+
+    return call_async(__send_request(request))