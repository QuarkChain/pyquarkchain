import random
import unittest

from quarkchain.cluster.shard_state import ShardState
from quarkchain.cluster.tests.test_utils import (
    get_test_env,
    create_transfer_transaction,
)
from quarkchain.core import CrossShardTransactionDeposit, CrossShardTransactionList
from quarkchain.core import Identity, Address
from quarkchain.diff import EthDifficultyCalculator
from quarkchain.evm import opcodes
from quarkchain.genesis import GenesisManager


def create_default_shard_state(env, shard_id=0, diff_calc=None):
    genesis_manager = GenesisManager(env.quark_chain_config)
    shard_size = next(iter(env.quark_chain_config.shards.values())).SHARD_SIZE
    full_shard_id = shard_size | shard_id
    shard_state = ShardState(env=env, full_shard_id=full_shard_id, diff_calc=diff_calc)
    shard_state.init_genesis_state(genesis_manager.create_root_block())
    return shard_state


class TestShardState(unittest.TestCase):
    def setUp(self):
        super().setUp()
        config = get_test_env().quark_chain_config
        self.root_coinbase = config.ROOT.COINBASE_AMOUNT
        self.shard_coinbase = next(iter(config.shards.values())).COINBASE_AMOUNT
        # to make test verification easier, assume following tax rate
        assert config.REWARD_TAX_RATE == 0.5
        self.tax_rate = config.reward_tax_rate  # type: Fraction

    def getAfterTaxReward(self, value: int) -> int:
        return value * self.tax_rate.numerator // self.tax_rate.denominator

    def test_shard_state_simple(self):
        env = get_test_env()
        state = create_default_shard_state(env)
        self.assertEqual(state.root_tip.height, 0)
        self.assertEqual(state.header_tip.height, 0)
        # make sure genesis minor block has the right coinbase after-tax
        self.assertEqual(state.header_tip.coinbase_amount, 2500000000000000000)

    def test_gas_price(self):
        id_list = [Identity.create_random_identity() for _ in range(5)]
        acc_list = [Address.create_from_identity(i, full_shard_key=0) for i in id_list]
        env = get_test_env(genesis_account=acc_list[0], genesis_minor_quarkash=10000000)
        state = create_default_shard_state(env=env)

        # Add a root block to have all the shards initialized
        root_block = state.root_tip.create_block_to_append().finalize()
        state.add_root_block(root_block)

        # 5 tx per block, make 3 blocks
        for _ in range(3):
            for j in range(5):
                state.add_tx(
                    create_transfer_transaction(
                        shard_state=state,
                        key=id_list[j].get_key(),
                        from_address=acc_list[j],
                        to_address=random.choice(acc_list),
                        value=0,
                        gas_price=42 if j == 0 else 0,
                    )
                )
            b = state.create_block_to_mine(address=acc_list[1])
            state.finalize_and_add_block(b)

        # for testing purposes, update percentile to take max gas price
        state.gas_price_suggestion_oracle.percentile = 100
        gas_price = state.gas_price()
        self.assertEqual(gas_price, 42)
        # results should be cached (same header). updating oracle shouldn't take effect
        state.gas_price_suggestion_oracle.percentile = 50
        gas_price = state.gas_price()
        self.assertEqual(gas_price, 42)

    def test_estimate_gas(self):
        id1 = Identity.create_random_identity()
        acc1 = Address.create_from_identity(id1, full_shard_key=0)
        acc2 = Address.create_random_account(full_shard_key=0)
        env = get_test_env(genesis_account=acc1, genesis_minor_quarkash=10000000)
        state = create_default_shard_state(env=env)
        # Add a root block to have all the shards initialized
        root_block = state.root_tip.create_block_to_append().finalize()
        state.add_root_block(root_block)

        tx_gen = lambda data: create_transfer_transaction(
            shard_state=state,
            key=id1.get_key(),
            from_address=acc1,
            to_address=acc2,
            value=12345,
            data=data,
        )
        tx = tx_gen(b"")
        estimate = state.estimate_gas(tx, acc1)
        self.assertEqual(estimate, 21000)
        tx = tx_gen(b"12123478123412348125936583475758")
        estimate = state.estimate_gas(tx, acc1)
        self.assertEqual(estimate, 23176)

    def test_execute_tx(self):
        id1 = Identity.create_random_identity()
        acc1 = Address.create_from_identity(id1, full_shard_key=0)
        acc2 = Address.create_random_account(full_shard_key=0)
        env = get_test_env(genesis_account=acc1, genesis_minor_quarkash=10000000)
        state = create_default_shard_state(env=env)
        # Add a root block to have all the shards initialized
        root_block = state.root_tip.create_block_to_append().finalize()
        state.add_root_block(root_block)
        tx = create_transfer_transaction(
            shard_state=state,
            key=id1.get_key(),
            from_address=acc1,
            to_address=acc2,
            value=12345,
        )
        # adding this line to make sure `execute_tx` would reset `gas_used`
        state.evm_state.gas_used = state.evm_state.gas_limit
        res = state.execute_tx(tx, acc1)
        self.assertEqual(res, b"")

    def test_add_tx_incorrect_from_shard_id(self):
        id1 = Identity.create_random_identity()
        acc1 = Address.create_from_identity(id1, full_shard_key=1)
        acc2 = Address.create_random_account(full_shard_key=1)
        env = get_test_env(genesis_account=acc1, genesis_minor_quarkash=10000000)
        state = create_default_shard_state(env=env)
        # state is shard 0 but tx from shard 1
        tx = create_transfer_transaction(
            shard_state=state,
            key=id1.get_key(),
            from_address=acc1,
            to_address=acc2,
            value=12345,
        )
        self.assertFalse(state.add_tx(tx))
        self.assertIsNone(state.execute_tx(tx, acc1))

    def test_one_tx(self):
        id1 = Identity.create_random_identity()
        acc1 = Address.create_from_identity(id1, full_shard_key=0)
        acc2 = Address.create_random_account(full_shard_key=0)
        acc3 = Address.create_random_account(full_shard_key=0)

        env = get_test_env(genesis_account=acc1, genesis_minor_quarkash=10000000)
        state = create_default_shard_state(env=env)

        # Add a root block to have all the shards initialized
        root_block = state.root_tip.create_block_to_append().finalize()
        state.add_root_block(root_block)

        tx = create_transfer_transaction(
            shard_state=state,
            key=id1.get_key(),
            from_address=acc1,
            to_address=acc2,
            value=12345,
            gas=50000,
        )
        state.evm_state.gas_used = state.evm_state.gas_limit
        self.assertTrue(state.add_tx(tx))

        block, i = state.get_transaction_by_hash(tx.get_hash())
        self.assertEqual(block.tx_list[0], tx)
        self.assertEqual(block.header.create_time, 0)
        self.assertEqual(i, 0)

        # tx claims to use more gas than the limit and thus not included
        b1 = state.create_block_to_mine(address=acc3, gas_limit=49999)
        self.assertEqual(len(b1.tx_list), 0)

        b1 = state.create_block_to_mine(address=acc3)
        self.assertEqual(len(b1.tx_list), 1)

        # Should succeed
        state.finalize_and_add_block(b1)
        self.assertEqual(state.header_tip, b1.header)
        self.assertEqual(
            state.get_balance(id1.recipient), 10000000 - opcodes.GTXCOST - 12345
        )
        self.assertEqual(state.get_balance(acc2.recipient), 12345)
        # shard miner only receives a percentage of reward because of REWARD_TAX_RATE
        self.assertEqual(
            state.get_balance(acc3.recipient),
            self.getAfterTaxReward(opcodes.GTXCOST + self.shard_coinbase),
        )

        # Check receipts
        self.assertEqual(len(state.evm_state.receipts), 1)
        self.assertEqual(state.evm_state.receipts[0].state_root, b"\x01")
        self.assertEqual(state.evm_state.receipts[0].gas_used, 21000)

        block, i = state.get_transaction_by_hash(tx.get_hash())
        self.assertEqual(block, b1)
        self.assertEqual(i, 0)

        # Check receipts in storage
        resp = state.get_transaction_receipt(tx.get_hash())
        self.assertIsNotNone(resp)
        block, i, r = resp
        self.assertEqual(block, b1)
        self.assertEqual(i, 0)
        self.assertEqual(r.success, b"\x01")
        self.assertEqual(r.gas_used, 21000)

        # Check Account has full_shard_key
        self.assertEqual(
            state.evm_state.get_full_shard_key(acc2.recipient), acc2.full_shard_key
        )

        tx_list, _ = state.db.get_transactions_by_address(acc1)
        self.assertEqual(tx_list[0].value, 12345)
        tx_list, _ = state.db.get_transactions_by_address(acc2)
        self.assertEqual(tx_list[0].value, 12345)

    def test_duplicated_tx(self):
        id1 = Identity.create_random_identity()
        acc1 = Address.create_from_identity(id1, full_shard_key=0)
        acc2 = Address.create_random_account(full_shard_key=0)
        acc3 = Address.create_random_account(full_shard_key=0)

        env = get_test_env(genesis_account=acc1, genesis_minor_quarkash=10000000)
        state = create_default_shard_state(env=env)

        # Add a root block to have all the shards initialized
        root_block = state.root_tip.create_block_to_append().finalize()
        state.add_root_block(root_block)

        tx = create_transfer_transaction(
            shard_state=state,
            key=id1.get_key(),
            from_address=acc1,
            to_address=acc2,
            value=12345,
        )
        self.assertTrue(state.add_tx(tx))
        self.assertFalse(state.add_tx(tx))  # already in tx_queue

        self.assertEqual(len(state.tx_queue), 1)
        self.assertEqual(len(state.tx_dict), 1)

        block, i = state.get_transaction_by_hash(tx.get_hash())
        self.assertEqual(len(block.tx_list), 1)
        self.assertEqual(block.tx_list[0], tx)
        self.assertEqual(block.header.create_time, 0)
        self.assertEqual(i, 0)

        b1 = state.create_block_to_mine(address=acc3)
        self.assertEqual(len(b1.tx_list), 1)

        # Should succeed
        state.finalize_and_add_block(b1)
        self.assertEqual(state.header_tip, b1.header)
        self.assertEqual(
            state.get_balance(id1.recipient), 10000000 - opcodes.GTXCOST - 12345
        )
        self.assertEqual(state.get_balance(acc2.recipient), 12345)
        self.assertEqual(
            state.get_balance(acc3.recipient),
            self.getAfterTaxReward(opcodes.GTXCOST + self.shard_coinbase),
        )

        # Check receipts
        self.assertEqual(len(state.evm_state.receipts), 1)
        self.assertEqual(state.evm_state.receipts[0].state_root, b"\x01")
        self.assertEqual(state.evm_state.receipts[0].gas_used, 21000)
        block, i = state.get_transaction_by_hash(tx.get_hash())
        self.assertEqual(block, b1)
        self.assertEqual(i, 0)

        # tx already confirmed
        self.assertTrue(state.db.contain_transaction_hash(tx.get_hash()))
        self.assertFalse(state.add_tx(tx))

    def test_add_invalid_tx_fail(self):
        id1 = Identity.create_random_identity()
        acc1 = Address.create_from_identity(id1, full_shard_key=0)
        acc2 = Address.create_random_account(full_shard_key=0)

        env = get_test_env(genesis_account=acc1, genesis_minor_quarkash=10000000)
        state = create_default_shard_state(env=env)

        tx = create_transfer_transaction(
            shard_state=state,
            key=id1.get_key(),
            from_address=acc1,
            to_address=acc2,
            value=999999999999999999999,  # insane
        )
        self.assertFalse(state.add_tx(tx))
        self.assertEqual(len(state.tx_queue), 0)

    def test_add_non_neighbor_tx_fail(self):
        id1 = Identity.create_random_identity()
        acc1 = Address.create_from_identity(id1, full_shard_key=0)
        acc2 = Address.create_random_account(full_shard_key=3)  # not acc1's neighbor
        acc3 = Address.create_random_account(full_shard_key=8)  # acc1's neighbor

        env = get_test_env(
            genesis_account=acc1, genesis_minor_quarkash=10000000, shard_size=64
        )
        state = create_default_shard_state(env=env)

        # Add a root block to have all the shards initialized
        root_block = state.root_tip.create_block_to_append().finalize()
        state.add_root_block(root_block)

        tx = create_transfer_transaction(
            shard_state=state,
            key=id1.get_key(),
            from_address=acc1,
            to_address=acc2,
            value=0,
            gas=1000000,
        )
        self.assertFalse(state.add_tx(tx))
        self.assertEqual(len(state.tx_queue), 0)

        tx = create_transfer_transaction(
            shard_state=state,
            key=id1.get_key(),
            from_address=acc1,
            to_address=acc3,
            value=0,
            gas=1000000,
        )
        self.assertTrue(state.add_tx(tx))
        self.assertEqual(len(state.tx_queue), 1)

    def test_exceeding_xshard_limit(self):
        id1 = Identity.create_random_identity()
        acc1 = Address.create_from_identity(id1, full_shard_key=0)
        acc2 = Address.create_random_account(full_shard_key=1)
        acc3 = Address.create_random_account(full_shard_key=0)

        env = get_test_env(genesis_account=acc1, genesis_minor_quarkash=10000000)
        # a huge number to make xshard tx limit become 0 so that no xshard tx can be
        # included in the block
        env.quark_chain_config.MAX_NEIGHBORS = 10 ** 18
        state = create_default_shard_state(env=env)

        # Add a root block to have all the shards initialized
        root_block = state.root_tip.create_block_to_append().finalize()
        state.add_root_block(root_block)

        # xshard tx
        tx = create_transfer_transaction(
            shard_state=state,
            key=id1.get_key(),
            from_address=acc1,
            to_address=acc2,
            value=12345,
            gas=50000,
        )
        self.assertTrue(state.add_tx(tx))

        b1 = state.create_block_to_mine(address=acc3)
        self.assertEqual(len(b1.tx_list), 0)

        # inshard tx
        tx = create_transfer_transaction(
            shard_state=state,
            key=id1.get_key(),
            from_address=acc1,
            to_address=acc3,
            value=12345,
            gas=50000,
        )
        self.assertTrue(state.add_tx(tx))

        b1 = state.create_block_to_mine(address=acc3)
        self.assertEqual(len(b1.tx_list), 1)

    def test_two_tx_in_one_block(self):
        id1 = Identity.create_random_identity()
        id2 = Identity.create_random_identity()
        acc1 = Address.create_from_identity(id1, full_shard_key=0)
        acc2 = Address.create_from_identity(id2, full_shard_key=0)
        acc3 = Address.create_random_account(full_shard_key=0)

        env = get_test_env(
            genesis_account=acc1, genesis_minor_quarkash=2000000 + opcodes.GTXCOST
        )
        state = create_default_shard_state(env=env)

        # Add a root block to have all the shards initialized
        root_block = state.root_tip.create_block_to_append().finalize()
        state.add_root_block(root_block)

        state.add_tx(
            create_transfer_transaction(
                shard_state=state,
                key=id1.get_key(),
                from_address=acc1,
                to_address=acc2,
                value=1000000,
            )
        )

        b0 = state.create_block_to_mine(address=acc3)
        state.finalize_and_add_block(b0)
        self.assertEqual(state.get_balance(id1.recipient), 1000000)
        self.assertEqual(state.get_balance(acc2.recipient), 1000000)
        self.assertEqual(
            state.get_balance(acc3.recipient),
            self.getAfterTaxReward(opcodes.GTXCOST + self.shard_coinbase),
        )

        # Check Account has full_shard_key
        self.assertEqual(
            state.evm_state.get_full_shard_key(acc2.recipient), acc2.full_shard_key
        )

        state.add_tx(
            create_transfer_transaction(
                shard_state=state,
                key=id1.get_key(),
                from_address=acc1,
                to_address=Address(
                    acc2.recipient, acc2.full_shard_key + 2
                ),  # set a different full shard id
                value=12345,
                gas=50000,
            )
        )
        state.add_tx(
            create_transfer_transaction(
                shard_state=state,
                key=id2.get_key(),
                from_address=acc2,
                to_address=acc1,
                value=54321,
                gas=40000,
            )
        )
        b1 = state.create_block_to_mine(address=acc3, gas_limit=40000)
        self.assertEqual(len(b1.tx_list), 1)
        b1 = state.create_block_to_mine(address=acc3)
        self.assertEqual(len(b1.tx_list), 2)

        # Should succeed
        state.finalize_and_add_block(b1)
        self.assertEqual(state.header_tip, b1.header)
        self.assertEqual(
            state.get_balance(id1.recipient), 1000000 - opcodes.GTXCOST - 12345 + 54321
        )
        self.assertEqual(
            state.get_balance(acc2.recipient), 1000000 - opcodes.GTXCOST + 12345 - 54321
        )
        # 2 block rewards: 3 tx, 2 block rewards
        self.assertEqual(
            state.get_balance(acc3.recipient),
            self.getAfterTaxReward(opcodes.GTXCOST * 3 + self.shard_coinbase * 2),
        )

        # Check receipts
        self.assertEqual(len(state.evm_state.receipts), 2)
        self.assertEqual(state.evm_state.receipts[0].state_root, b"\x01")
        self.assertEqual(state.evm_state.receipts[0].gas_used, 21000)
        self.assertEqual(state.evm_state.receipts[1].state_root, b"\x01")
        self.assertEqual(state.evm_state.receipts[1].gas_used, 42000)

        block, i = state.get_transaction_by_hash(b1.tx_list[0].get_hash())
        self.assertEqual(block, b1)
        self.assertEqual(i, 0)

        block, i = state.get_transaction_by_hash(b1.tx_list[1].get_hash())
        self.assertEqual(block, b1)
        self.assertEqual(i, 1)

        # Check acc2 full_shard_key doesn't change
        self.assertEqual(
            state.evm_state.get_full_shard_key(acc2.recipient), acc2.full_shard_key
        )

    def test_fork_does_not_confirm_tx(self):
        """Tx should only be confirmed and removed from tx queue by the best chain"""
        id1 = Identity.create_random_identity()
        id2 = Identity.create_random_identity()
        acc1 = Address.create_from_identity(id1, full_shard_key=0)
        acc2 = Address.create_from_identity(id2, full_shard_key=0)
        acc3 = Address.create_random_account(full_shard_key=0)

        env = get_test_env(
            genesis_account=acc1, genesis_minor_quarkash=2000000 + opcodes.GTXCOST
        )
        state = create_default_shard_state(env=env)

        # Add a root block to have all the shards initialized
        root_block = state.root_tip.create_block_to_append().finalize()
        state.add_root_block(root_block)

        state.add_tx(
            create_transfer_transaction(
                shard_state=state,
                key=id1.get_key(),
                from_address=acc1,
                to_address=acc2,
                value=1000000,
            )
        )

        b0 = state.create_block_to_mine(address=acc3)
        b1 = state.create_block_to_mine(address=acc3)
        b0.tx_list = []  # make b0 empty
        state.finalize_and_add_block(b0)

        # tx is added back to queue in the end of create_block_to_mine
        self.assertEqual(len(state.tx_queue), 1)

        self.assertEqual(len(b1.tx_list), 1)
        state.finalize_and_add_block(b1)
        # b1 is a fork and does not remove the tx from queue
        self.assertEqual(len(state.tx_queue), 1)

        b2 = state.create_block_to_mine(address=acc3)
        state.finalize_and_add_block(b2)
        self.assertEqual(len(state.tx_queue), 0)

    def test_revert_fork_put_tx_back_to_queue(self):
        """Tx in the reverted chain should be put back to the queue"""
        id1 = Identity.create_random_identity()
        id2 = Identity.create_random_identity()
        acc1 = Address.create_from_identity(id1, full_shard_key=0)
        acc2 = Address.create_from_identity(id2, full_shard_key=0)
        acc3 = Address.create_random_account(full_shard_key=0)

        env = get_test_env(
            genesis_account=acc1, genesis_minor_quarkash=2000000 + opcodes.GTXCOST
        )
        state = create_default_shard_state(env=env)

        # Add a root block to have all the shards initialized
        root_block = state.root_tip.create_block_to_append().finalize()
        state.add_root_block(root_block)

        state.add_tx(
            create_transfer_transaction(
                shard_state=state,
                key=id1.get_key(),
                from_address=acc1,
                to_address=acc2,
                value=1000000,
            )
        )

        b0 = state.create_block_to_mine(address=acc3)
        b1 = state.create_block_to_mine(address=acc3)
        state.finalize_and_add_block(b0)

        self.assertEqual(len(state.tx_queue), 0)

        b1.tx_list = []  # make b1 empty
        state.finalize_and_add_block(b1)
        self.assertEqual(len(state.tx_queue), 0)

        b2 = b1.create_block_to_append()
        state.finalize_and_add_block(b2)

        # now b1-b2 becomes the best chain and we expect b0 to be reverted and put the tx back to queue
        self.assertEqual(len(state.tx_queue), 1)

        b3 = b0.create_block_to_append()
        state.finalize_and_add_block(b3)
        self.assertEqual(len(state.tx_queue), 1)

        b4 = b3.create_block_to_append()
        state.finalize_and_add_block(b4)

        # b0-b3-b4 becomes the best chain
        self.assertEqual(len(state.tx_queue), 0)

    def test_stale_block_count(self):
        id1 = Identity.create_random_identity()
        acc1 = Address.create_from_identity(id1, full_shard_key=0)
        acc3 = Address.create_random_account(full_shard_key=0)

        env = get_test_env(genesis_account=acc1, genesis_minor_quarkash=10000000)
        state = create_default_shard_state(env=env)

        b1 = state.create_block_to_mine(address=acc3)
        b2 = state.create_block_to_mine(address=acc3)
        b2.header.create_time += 1

        state.finalize_and_add_block(b1)
        self.assertEqual(state.db.get_block_count_by_height(1), 1)

        state.finalize_and_add_block(b2)
        self.assertEqual(state.db.get_block_count_by_height(1), 2)

    def test_xshard_tx_sent(self):
        id1 = Identity.create_random_identity()
        acc1 = Address.create_from_identity(id1, full_shard_key=0)
        acc2 = Address.create_from_identity(id1, full_shard_key=1)
        acc3 = Address.create_random_account(full_shard_key=0)

        env = get_test_env(genesis_account=acc1, genesis_minor_quarkash=10000000)
        state = create_default_shard_state(env=env, shard_id=0)
        env1 = get_test_env(genesis_account=acc1, genesis_minor_quarkash=10000000)
        state1 = create_default_shard_state(env=env1, shard_id=1)

        # Add a root block to update block gas limit so that xshard tx can be included
        root_block = (
            state.root_tip.create_block_to_append()
            .add_minor_block_header(state.header_tip)
            .add_minor_block_header(state1.header_tip)
            .finalize()
        )
        state.add_root_block(root_block)

        tx = create_transfer_transaction(
            shard_state=state,
            key=id1.get_key(),
            from_address=acc1,
            to_address=acc2,
            value=888888,
            gas=opcodes.GTXXSHARDCOST + opcodes.GTXCOST,
        )
        state.add_tx(tx)

        b1 = state.create_block_to_mine(address=acc3)
        self.assertEqual(len(b1.tx_list), 1)

        self.assertEqual(state.evm_state.gas_used, 0)
        # Should succeed
        state.finalize_and_add_block(b1)
        self.assertEqual(len(state.evm_state.xshard_list), 1)
        self.assertEqual(
            state.evm_state.xshard_list[0],
            CrossShardTransactionDeposit(
                tx_hash=tx.get_hash(),
                from_address=acc1,
                to_address=acc2,
                value=888888,
                gas_price=1,
                gas_token_id=0,
                transfer_token_id=0,
            ),
        )
        self.assertEqual(
            state.get_balance(id1.recipient),
            10000000 - 888888 - (opcodes.GTXCOST + opcodes.GTXXSHARDCOST),
        )
        # Make sure the xshard gas is not used by local block
        self.assertEqual(
            state.evm_state.gas_used, opcodes.GTXCOST + opcodes.GTXXSHARDCOST
        )
        # GTXXSHARDCOST is consumed by remote shard
        self.assertEqual(
            state.get_balance(acc3.recipient),
            self.getAfterTaxReward(opcodes.GTXCOST + self.shard_coinbase),
        )

    def test_xshard_tx_insufficient_gas(self):
        id1 = Identity.create_random_identity()
        acc1 = Address.create_from_identity(id1, full_shard_key=0)
        acc2 = Address.create_from_identity(id1, full_shard_key=1)
        acc3 = Address.create_random_account(full_shard_key=0)

        env = get_test_env(genesis_account=acc1, genesis_minor_quarkash=10000000)
        state = create_default_shard_state(env=env, shard_id=0)

        state.add_tx(
            create_transfer_transaction(
                shard_state=state,
                key=id1.get_key(),
                from_address=acc1,
                to_address=acc2,
                value=888888,
                gas=opcodes.GTXCOST,
            )
        )

        b1 = state.create_block_to_mine(address=acc3)
        self.assertEqual(len(b1.tx_list), 0)
        self.assertEqual(len(state.tx_queue), 0)

    def test_xshard_tx_received(self):
        id1 = Identity.create_random_identity()
        acc1 = Address.create_from_identity(id1, full_shard_key=0)
        acc2 = Address.create_from_identity(id1, full_shard_key=16)
        acc3 = Address.create_random_account(full_shard_key=0)

        env0 = get_test_env(
            genesis_account=acc1, genesis_minor_quarkash=10000000, shard_size=64
        )
        env1 = get_test_env(
            genesis_account=acc1, genesis_minor_quarkash=10000000, shard_size=64
        )
        state0 = create_default_shard_state(env=env0, shard_id=0)
        state1 = create_default_shard_state(env=env1, shard_id=16)

        # Add a root block to allow later minor blocks referencing this root block to
        # be broadcasted
        root_block = (
            state0.root_tip.create_block_to_append()
            .add_minor_block_header(state0.header_tip)
            .add_minor_block_header(state1.header_tip)
            .finalize()
        )
        state0.add_root_block(root_block)
        state1.add_root_block(root_block)

        # Add one block in shard 0
        b0 = state0.create_block_to_mine()
        state0.finalize_and_add_block(b0)

        b1 = state1.get_tip().create_block_to_append()
        b1.header.hash_prev_root_block = root_block.header.get_hash()
        tx = create_transfer_transaction(
            shard_state=state1,
            key=id1.get_key(),
            from_address=acc2,
            to_address=acc1,
            value=888888,
            gas=opcodes.GTXXSHARDCOST + opcodes.GTXCOST,
            gas_price=2,
        )
        b1.add_tx(tx)

        # Add a x-shard tx from remote peer
        state0.add_cross_shard_tx_list_by_minor_block_hash(
            h=b1.header.get_hash(),
            tx_list=CrossShardTransactionList(
                tx_list=[
                    CrossShardTransactionDeposit(
                        tx_hash=tx.get_hash(),
                        from_address=acc2,
                        to_address=acc1,
                        value=888888,
                        gas_price=2,
                        gas_token_id=0,
                        transfer_token_id=0,
                    )
                ]
            ),
        )

        # Create a root block containing the block with the x-shard tx
        root_block = (
            state0.root_tip.create_block_to_append()
            .add_minor_block_header(b0.header)
            .add_minor_block_header(b1.header)
            .finalize()
        )
        state0.add_root_block(root_block)

        # Add b0 and make sure all x-shard tx's are added
        b2 = state0.create_block_to_mine(address=acc3)
        state0.finalize_and_add_block(b2)

        self.assertEqual(state0.get_balance(acc1.recipient), 10000000 + 888888)
        # Half collected by root
        self.assertEqual(
            state0.get_balance(acc3.recipient),
            self.getAfterTaxReward(opcodes.GTXXSHARDCOST * 2 + self.shard_coinbase),
        )

        # X-shard gas used
        evmState0 = state0.evm_state
        self.assertEqual(evmState0.xshard_receive_gas_used, opcodes.GTXXSHARDCOST)

    def test_xshard_tx_received_exclude_non_neighbor(self):
        id1 = Identity.create_random_identity()
        acc1 = Address.create_from_identity(id1, full_shard_key=0)
        acc2 = Address.create_from_identity(id1, full_shard_key=3)
        acc3 = Address.create_random_account(full_shard_key=0)

        env0 = get_test_env(
            genesis_account=acc1, genesis_minor_quarkash=10000000, shard_size=64
        )
        env1 = get_test_env(
            genesis_account=acc1, genesis_minor_quarkash=10000000, shard_size=64
        )
        state0 = create_default_shard_state(env=env0, shard_id=0)
        state1 = create_default_shard_state(env=env1, shard_id=3)

        b0 = state0.get_tip()

        b1 = state1.get_tip().create_block_to_append()
        tx = create_transfer_transaction(
            shard_state=state1,
            key=id1.get_key(),
            from_address=acc2,
            to_address=acc1,
            value=888888,
            gas=opcodes.GTXXSHARDCOST + opcodes.GTXCOST,
            gas_price=2,
        )
        b1.add_tx(tx)

        # Create a root block containing the block with the x-shard tx
        root_block = (
            state0.root_tip.create_block_to_append()
            .add_minor_block_header(b0.header)
            .add_minor_block_header(b1.header)
            .finalize()
        )
        state0.add_root_block(root_block)

        b2 = state0.create_block_to_mine(address=acc3)
        state0.finalize_and_add_block(b2)

        self.assertEqual(state0.get_balance(acc1.recipient), 10000000)
        # Half collected by root
        self.assertEqual(
            state0.get_balance(acc3.recipient),
            self.getAfterTaxReward(self.shard_coinbase),
        )

        # No xshard tx is processed on the receiving side due to non-neighbor
        evm_state0 = state0.evm_state
        self.assertEqual(evm_state0.xshard_receive_gas_used, 0)

    def test_xshard_for_two_root_blocks(self):
        id1 = Identity.create_random_identity()
        acc1 = Address.create_from_identity(id1, full_shard_key=0)
        acc2 = Address.create_from_identity(id1, full_shard_key=1)
        acc3 = Address.create_random_account(full_shard_key=0)

        env0 = get_test_env(genesis_account=acc1, genesis_minor_quarkash=10000000)
        env1 = get_test_env(genesis_account=acc1, genesis_minor_quarkash=10000000)
        state0 = create_default_shard_state(env=env0, shard_id=0)
        state1 = create_default_shard_state(env=env1, shard_id=1)

        # Add a root block to allow later minor blocks referencing this root block to
        # be broadcasted
        root_block = (
            state0.root_tip.create_block_to_append()
            .add_minor_block_header(state0.header_tip)
            .add_minor_block_header(state1.header_tip)
            .finalize()
        )
        state0.add_root_block(root_block)
        state1.add_root_block(root_block)

        # Add one block in shard 0
        b0 = state0.create_block_to_mine()
        state0.finalize_and_add_block(b0)

        b1 = state1.get_tip().create_block_to_append()
        b1.header.hash_prev_root_block = root_block.header.get_hash()
        tx = create_transfer_transaction(
            shard_state=state1,
            key=id1.get_key(),
            from_address=acc2,
            to_address=acc1,
            value=888888,
            gas=opcodes.GTXXSHARDCOST + opcodes.GTXCOST,
        )
        b1.add_tx(tx)

        # Add a x-shard tx from state1
        state0.add_cross_shard_tx_list_by_minor_block_hash(
            h=b1.header.get_hash(),
            tx_list=CrossShardTransactionList(
                tx_list=[
                    CrossShardTransactionDeposit(
                        tx_hash=tx.get_hash(),
                        from_address=acc2,
                        to_address=acc1,
                        value=888888,
                        gas_price=2,
                        gas_token_id=0,
                        transfer_token_id=0,
                    )
                ]
            ),
        )

        # Create a root block containing the block with the x-shard tx
        root_block0 = (
            state0.root_tip.create_block_to_append()
            .add_minor_block_header(b0.header)
            .add_minor_block_header(b1.header)
            .finalize()
        )
        state0.add_root_block(root_block0)

        b2 = state0.get_tip().create_block_to_append()
        state0.finalize_and_add_block(b2)

        b3 = b1.create_block_to_append()
        b3.header.hash_prev_root_block = root_block.header.get_hash()

        # Add a x-shard tx from state1
        state0.add_cross_shard_tx_list_by_minor_block_hash(
            h=b3.header.get_hash(),
            tx_list=CrossShardTransactionList(
                tx_list=[
                    CrossShardTransactionDeposit(
                        tx_hash=bytes(32),
                        from_address=acc2,
                        to_address=acc1,
                        value=385723,
                        gas_price=3,
                        gas_token_id=0,
                        transfer_token_id=0,
                    )
                ]
            ),
        )

        root_block1 = (
            state0.root_tip.create_block_to_append()
            .add_minor_block_header(b2.header)
            .add_minor_block_header(b3.header)
            .finalize()
        )
        state0.add_root_block(root_block1)

        # Test x-shard gas limit when create_block_to_mine
        b5 = state0.create_block_to_mine(address=acc3, gas_limit=0)
        # Current algorithm allows at least one root block to be included
        self.assertEqual(b5.header.hash_prev_root_block, root_block0.header.get_hash())
        b6 = state0.create_block_to_mine(address=acc3, gas_limit=opcodes.GTXXSHARDCOST)
        self.assertEqual(b6.header.hash_prev_root_block, root_block0.header.get_hash())
        # There are two x-shard txs: one is root block coinbase with zero gas, and another is from shard 1
        b7 = state0.create_block_to_mine(
            address=acc3, gas_limit=2 * opcodes.GTXXSHARDCOST
        )
        self.assertEqual(b7.header.hash_prev_root_block, root_block1.header.get_hash())
        b8 = state0.create_block_to_mine(
            address=acc3, gas_limit=3 * opcodes.GTXXSHARDCOST
        )
        self.assertEqual(b8.header.hash_prev_root_block, root_block1.header.get_hash())

        # Add b0 and make sure all x-shard tx's are added
        b4 = state0.create_block_to_mine(address=acc3)
        self.assertEqual(b4.header.hash_prev_root_block, root_block1.header.get_hash())
        state0.finalize_and_add_block(b4)

        self.assertEqual(state0.get_balance(acc1.recipient), 10000000 + 888888 + 385723)
        # Half collected by root
        self.assertEqual(
            state0.get_balance(acc3.recipient),
            self.getAfterTaxReward(
                opcodes.GTXXSHARDCOST * (2 + 3) + self.shard_coinbase
            ),
        )

        # Check gas used for receiving x-shard tx
        self.assertEqual(state0.evm_state.gas_used, 18000)
        self.assertEqual(state0.evm_state.xshard_receive_gas_used, 18000)

    def test_fork_resolve(self):
        id1 = Identity.create_random_identity()
        acc1 = Address.create_from_identity(id1, full_shard_key=0)

        env = get_test_env(genesis_account=acc1, genesis_minor_quarkash=10000000)
        state = create_default_shard_state(env=env, shard_id=0)

        b0 = state.get_tip().create_block_to_append()
        b1 = state.get_tip().create_block_to_append()

        state.finalize_and_add_block(b0)
        self.assertEqual(state.header_tip, b0.header)

        # Fork happens, first come first serve
        state.finalize_and_add_block(b1)
        self.assertEqual(state.header_tip, b0.header)

        # Longer fork happens, override existing one
        b2 = b1.create_block_to_append()
        state.finalize_and_add_block(b2)
        self.assertEqual(state.header_tip, b2.header)

    def test_root_chain_first_consensus(self):
        id1 = Identity.create_random_identity()
        acc1 = Address.create_from_identity(id1, full_shard_key=0)

        env0 = get_test_env(genesis_account=acc1, genesis_minor_quarkash=10000000)
        env1 = get_test_env(genesis_account=acc1, genesis_minor_quarkash=10000000)
        state0 = create_default_shard_state(env=env0, shard_id=0)
        state1 = create_default_shard_state(env=env1, shard_id=1)

        genesis = state0.header_tip

        # Add one block and prepare a fork
        b0 = state0.get_tip().create_block_to_append(address=acc1)
        b2 = state0.get_tip().create_block_to_append(
            address=Address.create_empty_account()
        )

        state0.finalize_and_add_block(b0)
        state0.finalize_and_add_block(b2)

        b1 = state1.get_tip().create_block_to_append()
        evm_state = state1.run_block(b1)
        b1.finalize(evm_state=evm_state, coinbase_amount=evm_state.block_fee)

        # Create a root block containing the block with the x-shard tx
        state0.add_cross_shard_tx_list_by_minor_block_hash(
            h=b1.header.get_hash(), tx_list=CrossShardTransactionList(tx_list=[])
        )
        root_block = (
            state0.root_tip.create_block_to_append()
            .add_minor_block_header(genesis)
            .add_minor_block_header(b0.header)
            .add_minor_block_header(b1.header)
            .finalize()
        )
        state0.add_root_block(root_block)

        b00 = b0.create_block_to_append()
        state0.finalize_and_add_block(b00)
        self.assertEqual(state0.header_tip, b00.header)

        # Create another fork that is much longer (however not confirmed by root_block)
        b3 = b2.create_block_to_append()
        state0.finalize_and_add_block(b3)
        b4 = b3.create_block_to_append()
        state0.finalize_and_add_block(b4)
        self.assertGreater(b4.header.height, b00.header.height)
        self.assertEqual(state0.header_tip, b00.header)

    def test_shard_state_add_root_block(self):
        id1 = Identity.create_random_identity()
        acc1 = Address.create_from_identity(id1, full_shard_key=0)

        env0 = get_test_env(genesis_account=acc1, genesis_minor_quarkash=10000000)
        env1 = get_test_env(genesis_account=acc1, genesis_minor_quarkash=10000000)
        state0 = create_default_shard_state(env=env0, shard_id=0)
        state1 = create_default_shard_state(env=env1, shard_id=1)

        genesis = state0.header_tip
        # Add one block and prepare a fork
        b0 = state0.get_tip().create_block_to_append(address=acc1)
        b2 = state0.get_tip().create_block_to_append(
            address=Address.create_empty_account()
        )

        state0.finalize_and_add_block(b0)
        state0.finalize_and_add_block(b2)

        b1 = state1.get_tip().create_block_to_append()
        evm_state = state1.run_block(b1)
        b1.finalize(evm_state=evm_state, coinbase_amount=evm_state.block_fee)

        # Create a root block containing the block with the x-shard tx
        state0.add_cross_shard_tx_list_by_minor_block_hash(
            h=b1.header.get_hash(), tx_list=CrossShardTransactionList(tx_list=[])
        )

        # Add one empty root block
        empty_root = state0.root_tip.create_block_to_append().finalize()
        state0.add_root_block(empty_root)

        root_block = (
            state0.root_tip.create_block_to_append()
            .add_minor_block_header(genesis)
            .add_minor_block_header(b0.header)
            .add_minor_block_header(b1.header)
            .finalize()
        )
        root_block1 = (
            state0.root_tip.create_block_to_append()
            .add_minor_block_header(genesis)
            .add_minor_block_header(b2.header)
            .add_minor_block_header(b1.header)
            .finalize()
        )

        state0.add_root_block(root_block)

        b00 = b0.create_block_to_append()
        state0.finalize_and_add_block(b00)
        self.assertEqual(state0.header_tip, b00.header)

        # Create another fork that is much longer (however not confirmed by root_block)
        b3 = b2.create_block_to_append()
        state0.finalize_and_add_block(b3)
        b4 = b3.create_block_to_append()
        state0.finalize_and_add_block(b4)
        self.assertEqual(state0.header_tip, b00.header)
        self.assertEqual(state0.db.get_minor_block_by_height(2), b00)
        self.assertIsNone(state0.db.get_minor_block_by_height(3))

        b5 = b1.create_block_to_append()
        state0.add_cross_shard_tx_list_by_minor_block_hash(
            h=b5.header.get_hash(), tx_list=CrossShardTransactionList(tx_list=[])
        )

        self.assertFalse(state0.add_root_block(root_block1))

        # Add one empty root block
        empty_root = root_block1.create_block_to_append().finalize()
        state0.add_root_block(empty_root)
        root_block2 = (
            empty_root.create_block_to_append()
            .add_minor_block_header(b3.header)
            .add_minor_block_header(b4.header)
            .add_minor_block_header(b5.header)
            .finalize()
        )

        self.assertTrue(state0.add_root_block(root_block2))
        self.assertEqual(state0.header_tip, b4.header)
        self.assertEqual(state0.meta_tip, b4.meta)
        self.assertEqual(state0.root_tip, root_block2.header)

        self.assertEqual(state0.db.get_minor_block_by_height(2), b3)
        self.assertEqual(state0.db.get_minor_block_by_height(3), b4)

    def test_shard_state_add_root_block_too_many_minor_blocks(self):
        id1 = Identity.create_random_identity()
        acc1 = Address.create_from_identity(id1, full_shard_key=0)

        env = get_test_env(
            genesis_account=acc1, genesis_minor_quarkash=10000000, shard_size=1
        )
        state = create_default_shard_state(env=env, shard_id=0)

        headers = [state.header_tip]
        for i in range(13):
            b = state.get_tip().create_block_to_append(address=acc1)
            state.finalize_and_add_block(b)
            headers.append(b.header)

        root_block = (
            state.root_tip.create_block_to_append()
            .extend_minor_block_header_list(headers)
            .finalize()
        )

        # Too many blocks
        self.assertRaises(ValueError, state.add_root_block, root_block)

        self.assertEqual(state.get_unconfirmed_header_list(), headers[:13])

        # 10 blocks is okay
        root_block.minor_block_header_list = headers[:13]
        root_block.finalize()
        state.add_root_block(root_block)

    def test_shard_state_fork_resolve_with_higher_root_chain(self):
        id1 = Identity.create_random_identity()
        acc1 = Address.create_from_identity(id1, full_shard_key=0)

        env = get_test_env(genesis_account=acc1, genesis_minor_quarkash=10000000)
        state = create_default_shard_state(env=env, shard_id=0)

        b0 = state.get_tip()  # genesis
        root_block = (
            state.root_tip.create_block_to_append()
            .add_minor_block_header(b0.header)
            .finalize()
        )

        self.assertEqual(state.header_tip, b0.header)
        self.assertTrue(state.add_root_block(root_block))

        b1 = state.get_tip().create_block_to_append()
        b2 = state.get_tip().create_block_to_append(nonce=1)
        b2.header.hash_prev_root_block = root_block.header.get_hash()
        b3 = state.get_tip().create_block_to_append(nonce=2)
        b3.header.hash_prev_root_block = root_block.header.get_hash()

        state.finalize_and_add_block(b1)
        self.assertEqual(state.header_tip, b1.header)

        # Fork happens, although they have the same height, b2 survives since it confirms root block
        state.finalize_and_add_block(b2)
        self.assertEqual(state.header_tip, b2.header)

        # b3 confirms the same root block as b2, so it will not override b2
        state.finalize_and_add_block(b3)
        self.assertEqual(state.header_tip, b2.header)

    def test_shard_state_difficulty(self):
        env = get_test_env()
        for shard_config in env.quark_chain_config.shards.values():
            shard_config.GENESIS.DIFFICULTY = 10000

        env.quark_chain_config.SKIP_MINOR_DIFFICULTY_CHECK = False
        diff_calc = EthDifficultyCalculator(cutoff=9, diff_factor=2048, minimum_diff=1)
        env.quark_chain_config.NETWORK_ID = (
            1
        )  # other network ids will skip difficulty check
        state = create_default_shard_state(env=env, shard_id=0, diff_calc=diff_calc)

        # Check new difficulty
        b0 = state.create_block_to_mine(state.header_tip.create_time + 8)
        self.assertEqual(
            b0.header.difficulty,
            state.header_tip.difficulty // 2048 + state.header_tip.difficulty,
        )
        b0 = state.create_block_to_mine(state.header_tip.create_time + 9)
        self.assertEqual(b0.header.difficulty, state.header_tip.difficulty)
        b0 = state.create_block_to_mine(state.header_tip.create_time + 17)
        self.assertEqual(b0.header.difficulty, state.header_tip.difficulty)
        b0 = state.create_block_to_mine(state.header_tip.create_time + 24)
        self.assertEqual(
            b0.header.difficulty,
            state.header_tip.difficulty - state.header_tip.difficulty // 2048,
        )
        b0 = state.create_block_to_mine(state.header_tip.create_time + 35)
        self.assertEqual(
            b0.header.difficulty,
            state.header_tip.difficulty - state.header_tip.difficulty // 2048 * 2,
        )

    def test_shard_state_recovery_from_root_block(self):
        id1 = Identity.create_random_identity()
        acc1 = Address.create_from_identity(id1, full_shard_key=0)

        env = get_test_env(genesis_account=acc1, genesis_minor_quarkash=10000000)
        state = create_default_shard_state(env=env, shard_id=0)

        blockHeaders = [state.header_tip]
        blockMetas = [state.meta_tip]
        for i in range(12):
            b = state.get_tip().create_block_to_append(address=acc1)
            state.finalize_and_add_block(b)
            blockHeaders.append(b.header)
            blockMetas.append(b.meta)

        # add a fork
        b1 = state.db.get_minor_block_by_height(3)
        b1.header.create_time += 1
        state.finalize_and_add_block(b1)
        self.assertEqual(state.db.get_minor_block_by_hash(b1.header.get_hash()), b1)

        root_block = state.root_tip.create_block_to_append()
        root_block.minor_block_header_list = blockHeaders[:5]
        root_block.finalize()

        state.add_root_block(root_block)

        recoveredState = ShardState(env=env, full_shard_id=2 | 0)

        recoveredState.init_from_root_block(root_block)
        # forks are pruned
        self.assertIsNone(
            recoveredState.db.get_minor_block_by_hash(b1.header.get_hash())
        )
        self.assertEqual(
            recoveredState.db.get_minor_block_by_hash(
                b1.header.get_hash(), consistency_check=False
            ),
            b1,
        )

        self.assertEqual(recoveredState.root_tip, root_block.header)
        self.assertEqual(recoveredState.header_tip, blockHeaders[4])
        self.assertEqual(recoveredState.confirmed_header_tip, blockHeaders[4])
        self.assertEqual(recoveredState.meta_tip, blockMetas[4])
        self.assertEqual(
            recoveredState.evm_state.trie.root_hash, blockMetas[4].hash_evm_state_root
        )

    def test_shard_state_recovery_from_genesis(self):
        id1 = Identity.create_random_identity()
        acc1 = Address.create_from_identity(id1, full_shard_key=0)

        env = get_test_env(genesis_account=acc1, genesis_minor_quarkash=10000000)
        state = create_default_shard_state(env=env, shard_id=0)

        blockHeaders = [state.header_tip]
        blockMetas = [state.meta_tip]
        for i in range(12):
            b = state.get_tip().create_block_to_append(address=acc1)
            state.finalize_and_add_block(b)
            blockHeaders.append(b.header)
            blockMetas.append(b.meta)

        # Add a few empty root blocks
        for i in range(3):
            root_block = state.root_tip.create_block_to_append()
            root_block.finalize()
            state.add_root_block(root_block)

        recoveredState = ShardState(env=env, full_shard_id=2 | 0)

        # expect to recover from genesis
        recoveredState.init_from_root_block(root_block)

        genesis = state.db.get_minor_block_by_height(0)
        self.assertEqual(recoveredState.root_tip, root_block.header)
        self.assertEqual(recoveredState.header_tip, genesis.header)
        self.assertIsNone(recoveredState.confirmed_header_tip)
        self.assertEqual(recoveredState.meta_tip, genesis.meta)
        self.assertEqual(
            recoveredState.evm_state.trie.root_hash, genesis.meta.hash_evm_state_root
        )

    def test_add_block_receipt_root_not_match(self):
        id1 = Identity.create_random_identity()
        acc1 = Address.create_from_identity(id1)
        acc3 = Address.create_random_account(full_shard_key=0)

        env = get_test_env(genesis_account=acc1, genesis_minor_quarkash=10000000)
        state = create_default_shard_state(env=env)

        b1 = state.create_block_to_mine(address=acc3)

        # Should succeed
        state.finalize_and_add_block(b1)
        evm_state = state.run_block(b1)
        b1.finalize(evm_state=evm_state, coinbase_amount=b1.header.coinbase_amount)
        b1.meta.hash_evm_receipt_root = bytes(32)
        # low-level db operation to clear existing records
        del state.db.m_header_pool[b1.header.get_hash()]
        with self.assertRaises(ValueError):
            state.add_block(b1)

    def test_not_update_tip_on_root_fork(self):
        """ block's hash_prev_root_block must be on the same chain with root_tip to update tip.

                 +--+
              a. |r1|
                /+--+
               /   |
        +--+  /  +--+    +--+
        |r0|<----|m1|<---|m2| c.
        +--+  \  +--+    +--+
               \   |      |
                \+--+     |
              b. |r2|<----+
                 +--+

        Initial state: r0 <- m1
        Then adding r1, r2, m2 should not make m2 the tip because r1 is the root tip and r2 and r1
        are not on the same root chain.
        """
        id1 = Identity.create_random_identity()
        acc1 = Address.create_from_identity(id1, full_shard_key=0)
        env = get_test_env(genesis_account=acc1, genesis_minor_quarkash=10000000)
        state = create_default_shard_state(env=env, shard_id=0)

        # m1 is the genesis block
        m1 = state.db.get_minor_block_by_height(0)

        r1 = state.root_tip.create_block_to_append()
        r2 = state.root_tip.create_block_to_append()
        r1.minor_block_header_list.append(m1.header)
        r1.finalize()

        state.add_root_block(r1)

        r2.minor_block_header_list.append(m1.header)
        r2.header.create_time = r1.header.create_time + 1  # make r2, r1 different
        r2.finalize()
        self.assertNotEqual(r1.header.get_hash(), r2.header.get_hash())

        state.add_root_block(r2)

        self.assertEqual(state.root_tip, r1.header)

        m2 = m1.create_block_to_append(address=acc1)
        m2.header.hash_prev_root_block = r2.header.get_hash()

        state.finalize_and_add_block(m2)
        # m2 is added
        self.assertEqual(state.db.get_minor_block_by_hash(m2.header.get_hash()), m2)
        # but m1 should still be the tip
        self.assertEqual(state.header_tip, m1.header)

    def test_add_root_block_revert_header_tip(self):
        """ block's hash_prev_root_block must be on the same chain with root_tip to update tip.

                 +--+
                 |r1|<-------------+
                /+--+              |
               /   |               |
        +--+  /  +--+    +--+     +--+
        |r0|<----|m1|<---|m2| <---|m3|
        +--+  \  +--+    +--+     +--+
               \   |       \
                \+--+.     +--+
                 |r2|<-----|r3| (r3 includes m2)
                 +--+      +--+

        Initial state: r0 <- m1 <- m2
        Adding r1, r2, m3 makes r1 the root_tip, m3 the header_tip
        Adding r3 should change the root_tip to r3, header_tip to m2
        """
        id1 = Identity.create_random_identity()
        acc1 = Address.create_from_identity(id1, full_shard_key=0)
        env = get_test_env(genesis_account=acc1, genesis_minor_quarkash=10000000)
        state = create_default_shard_state(env=env, shard_id=0)

        # m1 is the genesis block
        m1 = state.db.get_minor_block_by_height(0)

        m2 = state.get_tip().create_block_to_append(address=acc1)
        state.finalize_and_add_block(m2)

        r1 = state.root_tip.create_block_to_append()
        r2 = state.root_tip.create_block_to_append()
        r1.minor_block_header_list.append(m1.header)
        r1.finalize()

        state.add_root_block(r1)

        r2.minor_block_header_list.append(m1.header)
        r2.header.create_time = r1.header.create_time + 1  # make r2, r1 different
        r2.finalize()
        self.assertNotEqual(r1.header.get_hash(), r2.header.get_hash())

        state.add_root_block(r2)

        self.assertEqual(state.root_tip, r1.header)

        m3 = state.create_block_to_mine(address=acc1)
        self.assertEqual(m3.header.hash_prev_root_block, r1.header.get_hash())
        state.finalize_and_add_block(m3)

        r3 = r2.create_block_to_append(address=acc1)
        r3.add_minor_block_header(m2.header)
        r3.finalize()
        state.add_root_block(r3)
        self.assertEqual(state.root_tip, r3.header)
        self.assertEqual(state.header_tip, m2.header)

<<<<<<< HEAD
    def test_posw_coinbase_address_balance(self):
        id1 = Identity.create_random_identity()
        acc1 = Address.create_from_identity(id1, full_shard_key=0)
        env = get_test_env(genesis_account=acc1, genesis_minor_quarkash=0)
        state = create_default_shard_state(env=env, shard_id=0)

        m1 = state.get_tip().create_block_to_append(address=acc1)
        coinbase_blockcnt = state._get_posw_coinbase_blockcnt(m1)
        self.assertEqual(len(coinbase_blockcnt), 1)  # Genesis
        state.finalize_and_add_block(m1)

        # Note PoSW window size is 2
        prev_addr = None
        for i in range(8):
            random_acc = Address.create_random_account(full_shard_key=0)
            m = state.get_tip().create_block_to_append(address=random_acc)
            coinbase_blockcnt = state._get_posw_coinbase_blockcnt(m)
            self.assertEqual(len(coinbase_blockcnt), 2)
            # Count should all equal 1
            self.assertEqual(len(set(coinbase_blockcnt.values())), 1)
            self.assertEqual(list(coinbase_blockcnt.values())[0], 1)
            if prev_addr:  # Should always contain previous block's coinbase
                self.assertTrue(prev_addr in coinbase_blockcnt)
            state.finalize_and_add_block(m)
            prev_addr = random_acc.recipient

        # Cached height -> [coinbase addr] should have certain items
        self.assertEqual(len(state.coinbase_addr_cache), 9)
=======
    def test_tx_native_token(self):
        from quarkchain.utils import token_id_encode

        id1 = Identity.create_random_identity()
        acc1 = Address.create_from_identity(id1, full_shard_key=0)
        acc2 = Address.create_random_account(full_shard_key=0)
        acc3 = Address.create_random_account(full_shard_key=0)

        env = get_test_env(genesis_account=acc1, genesis_minor_quarkash=10000000)
        state = create_default_shard_state(env=env)

        tx = create_transfer_transaction(
            shard_state=state,
            key=id1.get_key(),
            from_address=acc1,
            to_address=acc2,
            value=12345,
            gas=21000,
            gas_token_id=0,
            transfer_token_id=token_id_encode("QETH"),
        )
        self.assertTrue(state.add_tx(tx))
        b1 = state.create_block_to_mine(address=acc3)
        self.assertEqual(len(b1.tx_list), 1)
        state.finalize_and_add_block(b1)
        self.assertEqual(state.header_tip, b1.header)
        self.assertEqual(
            state.get_balance(id1.recipient), 10000000 - opcodes.GTXCOST - 12345
        )
        self.assertEqual(state.get_balance(acc2.recipient), 12345)
        self.assertEqual(
            state.get_balance(acc3.recipient),
            self.getAfterTaxReward(opcodes.GTXCOST + self.shard_coinbase),
        )
        tx_list, _ = state.db.get_transactions_by_address(acc1)
        self.assertEqual(tx_list[0].value, 12345)
        self.assertEqual(tx_list[0].gas_token_id, 0)
        self.assertEqual(tx_list[0].transfer_token_id, token_id_encode("QETH"))
        tx_list, _ = state.db.get_transactions_by_address(acc2)
        self.assertEqual(tx_list[0].value, 12345)
        self.assertEqual(tx_list[0].gas_token_id, 0)
        self.assertEqual(tx_list[0].transfer_token_id, token_id_encode("QETH"))
>>>>>>> 16304037
<|MERGE_RESOLUTION|>--- conflicted
+++ resolved
@@ -1418,7 +1418,6 @@
         self.assertEqual(state.root_tip, r3.header)
         self.assertEqual(state.header_tip, m2.header)
 
-<<<<<<< HEAD
     def test_posw_coinbase_address_balance(self):
         id1 = Identity.create_random_identity()
         acc1 = Address.create_from_identity(id1, full_shard_key=0)
@@ -1447,7 +1446,7 @@
 
         # Cached height -> [coinbase addr] should have certain items
         self.assertEqual(len(state.coinbase_addr_cache), 9)
-=======
+
     def test_tx_native_token(self):
         from quarkchain.utils import token_id_encode
 
@@ -1489,5 +1488,4 @@
         tx_list, _ = state.db.get_transactions_by_address(acc2)
         self.assertEqual(tx_list[0].value, 12345)
         self.assertEqual(tx_list[0].gas_token_id, 0)
-        self.assertEqual(tx_list[0].transfer_token_id, token_id_encode("QETH"))
->>>>>>> 16304037
+        self.assertEqual(tx_list[0].transfer_token_id, token_id_encode("QETH"))