--- conflicted
+++ resolved
@@ -23,7 +23,6 @@
     if posw_override:
         posw_config = env.quark_chain_config.shards[full_shard_id].POSW_CONFIG
         posw_config.ENABLED = True
-        posw_config.TOTAL_STAKE_PER_BLOCK = 256
     shard_state = ShardState(env=env, full_shard_id=full_shard_id, diff_calc=diff_calc)
     shard_state.init_genesis_state(genesis_manager.create_root_block())
     return shard_state
@@ -1509,20 +1508,22 @@
         self.assertEqual(r[2].success, b"")  # Failure
         # Make sure the disallow rolling window now discards the first addr
         self.assertEqual(len(state.evm_state.sender_disallow_list), 2)
-<<<<<<< HEAD
         self.assertTrue(bytes(20) not in state.evm_state.sender_disallow_list)
 
     def test_posw_validate_minor_block_seal(self):
         acc = Address(b"\x01" * 20, full_shard_key=0)
         env = get_test_env(genesis_account=acc, genesis_minor_quarkash=256)
         state = create_default_shard_state(env=env, shard_id=0, posw_override=True)
-        # Force PoW
+        # Force PoSW
         state.shard_config.CONSENSUS_TYPE = ConsensusType.POW_DOUBLESHA256
+        state.shard_config.POSW_CONFIG.TOTAL_STAKE_PER_BLOCK = 256
         state.shard_config.POSW_CONFIG.DIFF_COEFF = 1000
 
-        self.assertEqual(state.get_balance(acc.recipient), 256)
+        self.assertEqual(state.get_token_balance(acc.recipient, DEFAULT_TOKEN), 256)
         genesis_acc = Address(bytes(20), 0)
-        self.assertEqual(state.get_balance(genesis_acc.recipient), 0)
+        self.assertEqual(
+            state.get_token_balance(genesis_acc.recipient, DEFAULT_TOKEN), 0
+        )
 
         # Genesis already has 1 block but zero stake, so block diff should be 1 * 1000
         m = state.get_tip().create_block_to_append(address=genesis_acc, difficulty=1)
@@ -1537,50 +1538,4 @@
                     address=acc, difficulty=1, nonce=nonce
                 )
                 state.validate_minor_block_seal(m)
-            state.finalize_and_add_block(m)
-
-    def test_tx_native_token(self):
-        from quarkchain.utils import token_id_encode
-
-        id1 = Identity.create_random_identity()
-        acc1 = Address.create_from_identity(id1, full_shard_key=0)
-        acc2 = Address.create_random_account(full_shard_key=0)
-        acc3 = Address.create_random_account(full_shard_key=0)
-
-        env = get_test_env(genesis_account=acc1, genesis_minor_quarkash=10000000)
-        state = create_default_shard_state(env=env)
-
-        tx = create_transfer_transaction(
-            shard_state=state,
-            key=id1.get_key(),
-            from_address=acc1,
-            to_address=acc2,
-            value=12345,
-            gas=21000,
-            gas_token_id=0,
-            transfer_token_id=token_id_encode("QETH"),
-        )
-        self.assertTrue(state.add_tx(tx))
-        b1 = state.create_block_to_mine(address=acc3)
-        self.assertEqual(len(b1.tx_list), 1)
-        state.finalize_and_add_block(b1)
-        self.assertEqual(state.header_tip, b1.header)
-        self.assertEqual(
-            state.get_balance(id1.recipient), 10000000 - opcodes.GTXCOST - 12345
-        )
-        self.assertEqual(state.get_balance(acc2.recipient), 12345)
-        self.assertEqual(
-            state.get_balance(acc3.recipient),
-            self.get_after_tax_reward(opcodes.GTXCOST + self.shard_coinbase),
-        )
-        tx_list, _ = state.db.get_transactions_by_address(acc1)
-        self.assertEqual(tx_list[0].value, 12345)
-        self.assertEqual(tx_list[0].gas_token_id, 0)
-        self.assertEqual(tx_list[0].transfer_token_id, token_id_encode("QETH"))
-        tx_list, _ = state.db.get_transactions_by_address(acc2)
-        self.assertEqual(tx_list[0].value, 12345)
-        self.assertEqual(tx_list[0].gas_token_id, 0)
-        self.assertEqual(tx_list[0].transfer_token_id, token_id_encode("QETH"))
-=======
-        self.assertTrue(b"\x00" * 20 not in state.evm_state.sender_disallow_list)
->>>>>>> 57612a47
+            state.finalize_and_add_block(m)