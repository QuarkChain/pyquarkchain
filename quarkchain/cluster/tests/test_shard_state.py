import random
import time
import unittest
from fractions import Fraction
from typing import Optional

from quarkchain.cluster.shard_state import ShardState
from quarkchain.cluster.tests.test_utils import (
    get_test_env,
    create_transfer_transaction,
    create_contract_creation_transaction,
    contract_creation_tx,
)
from quarkchain.config import ConsensusType
<<<<<<< HEAD
from quarkchain.constants import (
    GENERAL_NATIVE_TOKEN_CONTRACT_BYTECODE,
    ROOT_CHAIN_POSW_CONTRACT_BYTECODE,
)
=======
from quarkchain.constants import NON_RESERVED_NATIVE_TOKEN_CONTRACT_BYTECODE
>>>>>>> 5c408177
from quarkchain.core import CrossShardTransactionDeposit, CrossShardTransactionList
from quarkchain.core import Identity, Address, TokenBalanceMap, MinorBlock
from quarkchain.diff import EthDifficultyCalculator
from quarkchain.evm import opcodes
from quarkchain.evm.messages import (
    apply_transaction,
    get_gas_utility_info,
    pay_native_token_as_gas,
)
from quarkchain.evm.specials import SystemContract
from quarkchain.evm.state import State as EvmState
from quarkchain.genesis import GenesisManager
from quarkchain.utils import token_id_encode, sha3_256
from quarkchain.cluster.miner import validate_seal, QkchashMiner


def create_default_shard_state(
    env, shard_id=0, diff_calc=None, posw_override=False, no_coinbase=False
):
    genesis_manager = GenesisManager(env.quark_chain_config)
    shard_size = next(iter(env.quark_chain_config.shards.values())).SHARD_SIZE
    full_shard_id = shard_size | shard_id
    if posw_override:
        posw_config = env.quark_chain_config.shards[full_shard_id].POSW_CONFIG
        posw_config.ENABLED = True
        posw_config.WINDOW_SIZE = 3
    if no_coinbase:
        env.quark_chain_config.shards[full_shard_id].COINBASE_AMOUNT = 0
    shard_state = ShardState(env=env, full_shard_id=full_shard_id, diff_calc=diff_calc)
    shard_state.init_genesis_state(genesis_manager.create_root_block())
    return shard_state


class TestShardState(unittest.TestCase):
    def setUp(self):
        super().setUp()
        config = get_test_env().quark_chain_config
        self.root_coinbase = config.ROOT.COINBASE_AMOUNT
        self.shard_coinbase = next(iter(config.shards.values())).COINBASE_AMOUNT
        # to make test verification easier, assume following tax rate
        assert config.REWARD_TAX_RATE == 0.5
        self.tax_rate = config.reward_tax_rate  # type: Fraction
        self.genesis_token = config.genesis_token  # type: int
        self.genesis_token_str = config.GENESIS_TOKEN  # type: str

    def get_after_tax_reward(self, value: int) -> int:
        return value * self.tax_rate.numerator // self.tax_rate.denominator

    def test_shard_state_simple(self):
        env = get_test_env()
        state = create_default_shard_state(env)
        self.assertEqual(state.root_tip.height, 0)
        self.assertEqual(state.header_tip.height, 0)
        # make sure genesis minor block has the right coinbase after-tax
        self.assertEqual(
            state.header_tip.coinbase_amount_map.balance_map,
            {self.genesis_token: 2500000000000000000},
        )

    def test_init_genesis_state(self):
        env = get_test_env()
        state = create_default_shard_state(env)
        genesis_header = state.header_tip
        root_block = state.root_tip.create_block_to_append(nonce=1234)
        root_block.header.height = 0
        root_block.finalize()

        new_genesis_block, _ = state.init_genesis_state(root_block)
        self.assertNotEqual(
            new_genesis_block.header.get_hash(), genesis_header.get_hash()
        )
        # header tip is still the old genesis header
        self.assertEqual(state.header_tip, genesis_header)

        block = new_genesis_block.create_block_to_append()
        state.finalize_and_add_block(block)
        # extending new_genesis_block doesn't change header_tip due to root chain first consensus
        self.assertEqual(state.header_tip, genesis_header)
        self.assertEqual(genesis_header, state.db.get_minor_block_by_height(0).header)

        # extending the root block will change the header_tip
        root_block = root_block.create_block_to_append(nonce=1234).finalize()
        root_block.finalize()
        self.assertTrue(state.add_root_block(root_block))
        # ideally header_tip should be block.header but we don't track tips on fork chains for the moment
        # and thus it reverted all the way back to genesis
        self.assertEqual(state.header_tip, new_genesis_block.header)
        self.assertEqual(new_genesis_block, state.db.get_minor_block_by_height(0))

    def test_blocks_with_incorrect_version(self):
        env = get_test_env()
        state = create_default_shard_state(env=env)
        root_block = state.root_tip.create_block_to_append()
        root_block.header.version = 1
        with self.assertRaisesRegexp(ValueError, "incorrect root block version"):
            state.add_root_block(root_block.finalize())

        root_block.header.version = 0
        state.add_root_block(root_block.finalize())

        shard_block = state.create_block_to_mine()
        shard_block.header.version = 1
        with self.assertRaisesRegexp(ValueError, "incorrect minor block version"):
            state.finalize_and_add_block(shard_block)

        shard_block.header.version = 0
        state.finalize_and_add_block(shard_block)

    def test_gas_price(self):
        id_list = [Identity.create_random_identity() for _ in range(5)]
        acc_list = [Address.create_from_identity(i, full_shard_key=0) for i in id_list]
        env = get_test_env(
            genesis_account=acc_list[0],
            genesis_minor_quarkash=100000000,
            genesis_minor_token_balances={
                "QKC": 100000000,
                "QI": 100000000,
                "BTC": 100000000,
            },
        )

        qkc_token = token_id_encode("QKC")
        qi_token = token_id_encode("QI")
        btc_token = token_id_encode("BTC")

        qkc_prices = [42, 42, 100, 42, 41]
        qi_prices = [43, 101, 43, 41, 40]

        state = create_default_shard_state(env=env)

        # Add a root block to have all the shards initialized
        root_block = state.root_tip.create_block_to_append().finalize()
        state.add_root_block(root_block)

        # 5 tx per block, make 5 blocks
        for nonce in range(5):  # block
            for acc_index in range(5):
                qkc_price, qi_price = (
                    (qkc_prices[nonce], qi_prices[nonce]) if acc_index == 0 else (0, 0)
                )
                state.add_tx(
                    create_transfer_transaction(
                        shard_state=state,
                        key=id_list[acc_index].get_key(),
                        from_address=acc_list[acc_index],
                        to_address=random.choice(acc_list),
                        value=0,
                        gas_price=qkc_price,
                        gas_token_id=qkc_token,
                        nonce=nonce * 2,
                    )
                )

                state.add_tx(
                    create_transfer_transaction(
                        shard_state=state,
                        key=id_list[acc_index].get_key(),
                        from_address=acc_list[acc_index],
                        to_address=random.choice(acc_list),
                        value=0,
                        gas_price=qi_price,
                        gas_token_id=qi_token,
                        nonce=nonce * 2 + 1,
                    )
                )

            b = state.create_block_to_mine(address=acc_list[1])
            state.finalize_and_add_block(b)

        # txs in block 3-5 are included
        # for testing purposes, update percentile to take max gas price
        state.gas_price_suggestion_oracle.percentile = 100
        gas_price = state.gas_price(token_id=qkc_token)
        self.assertEqual(gas_price, 100)

        # tx with token_id = QI and gas_price = 101 is included in block 2
        gas_price = state.gas_price(token_id=qi_token)
        self.assertEqual(gas_price, 43)

        # clear the cache, update percentile to take the second largest gas price
        state.gas_price_suggestion_oracle.cache.clear()
        state.gas_price_suggestion_oracle.percentile = 95
        gas_price = state.gas_price(token_id=qkc_token)
        self.assertEqual(gas_price, 42)
        gas_price = state.gas_price(token_id=qi_token)
        self.assertEqual(gas_price, 41)

        # allowed token id, but no tx with this token id in the latest blocks, set to default minimum gas price
        gas_price = state.gas_price(token_id=btc_token)
        self.assertEqual(gas_price, 0)

        # unrecognized token id
        gas_price = state.gas_price(token_id=1)
        self.assertIsNone(gas_price)

    def test_estimate_gas(self):
        id1 = Identity.create_random_identity()
        acc1 = Address.create_from_identity(id1, full_shard_key=0)
        acc2 = Address.create_random_account(full_shard_key=0)
        env = get_test_env(genesis_account=acc1, genesis_minor_quarkash=10000000)
        state = create_default_shard_state(env=env)
        # Add a root block to have all the shards initialized
        root_block = state.root_tip.create_block_to_append().finalize()
        state.add_root_block(root_block)

        tx_gen = lambda shard_key, data: create_transfer_transaction(
            shard_state=state,
            key=id1.get_key(),
            from_address=acc1,
            to_address=acc2.address_in_shard(shard_key),
            value=12345,
            data=data,
        )
        tx = tx_gen(0, b"")
        estimate = state.estimate_gas(tx, acc1)
        self.assertEqual(estimate, 21000)
        tx = tx_gen(1, b"")
        estimate = state.estimate_gas(tx, acc1)
        self.assertEqual(estimate, 30000)
        tx = tx_gen(0, b"12123478123412348125936583475758")
        estimate = state.estimate_gas(tx, acc1)
        self.assertEqual(estimate, 23176)
        tx = tx_gen(1, b"12123478123412348125936583475758")
        estimate = state.estimate_gas(tx, acc1)
        self.assertEqual(estimate, 32176)

    def test_execute_tx(self):
        id1 = Identity.create_random_identity()
        acc1 = Address.create_from_identity(id1, full_shard_key=0)
        acc2 = Address.create_random_account(full_shard_key=0)
        env = get_test_env(genesis_account=acc1, genesis_minor_quarkash=10000000)
        state = create_default_shard_state(env=env)
        # Add a root block to have all the shards initialized
        root_block = state.root_tip.create_block_to_append().finalize()
        state.add_root_block(root_block)
        tx = create_transfer_transaction(
            shard_state=state,
            key=id1.get_key(),
            from_address=acc1,
            to_address=acc2,
            value=12345,
        )
        # Add this line to make sure `execute_tx` would reset `gas_used`
        state.evm_state.gas_used = state.evm_state.gas_limit
        res = state.execute_tx(tx, acc1)
        self.assertEqual(res, b"")

    def test_add_tx_incorrect_from_shard_id(self):
        id1 = Identity.create_random_identity()
        acc1 = Address.create_from_identity(id1, full_shard_key=1)
        acc2 = Address.create_random_account(full_shard_key=1)
        env = get_test_env(genesis_account=acc1, genesis_minor_quarkash=10000000)
        state = create_default_shard_state(env=env)
        # state is shard 0 but tx from shard 1
        tx = create_transfer_transaction(
            shard_state=state,
            key=id1.get_key(),
            from_address=acc1,
            to_address=acc2,
            value=12345,
        )
        self.assertFalse(state.add_tx(tx))
        self.assertIsNone(state.execute_tx(tx, acc1))

    def test_one_tx(self):
        id1 = Identity.create_random_identity()
        acc1 = Address.create_from_identity(id1, full_shard_key=0)
        acc2 = Address.create_random_account(full_shard_key=0)
        acc3 = Address.create_random_account(full_shard_key=0)

        env = get_test_env(genesis_account=acc1, genesis_minor_quarkash=10000000)
        state = create_default_shard_state(env=env)

        # Add a root block to have all the shards initialized
        root_block = state.root_tip.create_block_to_append().finalize()
        state.add_root_block(root_block)

        tx = create_transfer_transaction(
            shard_state=state,
            key=id1.get_key(),
            from_address=acc1,
            to_address=acc2,
            value=12345,
            gas=50000,
        )
        state.evm_state.gas_used = state.evm_state.gas_limit
        self.assertTrue(state.add_tx(tx))

        block, i = state.get_transaction_by_hash(tx.get_hash())
        self.assertEqual(block.tx_list[0], tx)
        self.assertEqual(block.header.create_time, 0)
        self.assertEqual(i, 0)

        # tx claims to use more gas than the limit and thus not included
        b1 = state.create_block_to_mine(address=acc3, gas_limit=49999)
        self.assertEqual(len(b1.tx_list), 0)

        b1 = state.create_block_to_mine(address=acc3)
        self.assertEqual(len(b1.tx_list), 1)

        # Should succeed
        state.finalize_and_add_block(b1)
        self.assertEqual(state.header_tip, b1.header)
        self.assertEqual(
            state.get_token_balance(id1.recipient, self.genesis_token),
            10000000 - opcodes.GTXCOST - 12345,
        )
        self.assertEqual(
            state.get_token_balance(acc2.recipient, self.genesis_token), 12345
        )
        # shard miner only receives a percentage of reward because of REWARD_TAX_RATE
        self.assertEqual(
            state.get_token_balance(acc3.recipient, self.genesis_token),
            self.get_after_tax_reward(opcodes.GTXCOST + self.shard_coinbase),
        )

        # Check receipts
        self.assertEqual(len(state.evm_state.receipts), 1)
        self.assertEqual(state.evm_state.receipts[0].state_root, b"\x01")
        self.assertEqual(state.evm_state.receipts[0].gas_used, 21000)

        block, i = state.get_transaction_by_hash(tx.get_hash())
        self.assertEqual(block, b1)
        self.assertEqual(i, 0)

        # Check receipts in storage
        resp = state.get_transaction_receipt(tx.get_hash())
        self.assertIsNotNone(resp)
        block, i, r = resp
        self.assertEqual(block, b1)
        self.assertEqual(i, 0)
        self.assertEqual(r.success, b"\x01")
        self.assertEqual(r.gas_used, 21000)

        # Check Account has full_shard_key
        self.assertEqual(
            state.evm_state.get_full_shard_key(acc2.recipient), acc2.full_shard_key
        )

        tx_list, _ = state.db.get_transactions_by_address(acc1)
        self.assertEqual(tx_list[0].value, 12345)
        tx_list, _ = state.db.get_transactions_by_address(acc2)
        self.assertEqual(tx_list[0].value, 12345)

    def test_duplicated_tx(self):
        id1 = Identity.create_random_identity()
        acc1 = Address.create_from_identity(id1, full_shard_key=0)
        acc2 = Address.create_random_account(full_shard_key=0)
        acc3 = Address.create_random_account(full_shard_key=0)

        env = get_test_env(genesis_account=acc1, genesis_minor_quarkash=10000000)
        state = create_default_shard_state(env=env)

        # Add a root block to have all the shards initialized
        root_block = state.root_tip.create_block_to_append().finalize()
        state.add_root_block(root_block)

        tx = create_transfer_transaction(
            shard_state=state,
            key=id1.get_key(),
            from_address=acc1,
            to_address=acc2,
            value=12345,
        )
        self.assertTrue(state.add_tx(tx))
        self.assertFalse(state.add_tx(tx))  # already in tx_queue

        self.assertEqual(len(state.tx_queue), 1)

        block, i = state.get_transaction_by_hash(tx.get_hash())
        self.assertEqual(len(block.tx_list), 1)
        self.assertEqual(block.tx_list[0], tx)
        self.assertEqual(block.header.create_time, 0)
        self.assertEqual(i, 0)

        b1 = state.create_block_to_mine(address=acc3)
        self.assertEqual(len(b1.tx_list), 1)

        # Should succeed
        state.finalize_and_add_block(b1)
        self.assertEqual(state.header_tip, b1.header)
        self.assertEqual(
            state.get_token_balance(id1.recipient, self.genesis_token),
            10000000 - opcodes.GTXCOST - 12345,
        )
        self.assertEqual(
            state.get_token_balance(acc2.recipient, self.genesis_token), 12345
        )
        self.assertEqual(
            state.get_token_balance(acc3.recipient, self.genesis_token),
            self.get_after_tax_reward(opcodes.GTXCOST + self.shard_coinbase),
        )

        # Check receipts
        self.assertEqual(len(state.evm_state.receipts), 1)
        self.assertEqual(state.evm_state.receipts[0].state_root, b"\x01")
        self.assertEqual(state.evm_state.receipts[0].gas_used, 21000)
        block, i = state.get_transaction_by_hash(tx.get_hash())
        self.assertEqual(block, b1)
        self.assertEqual(i, 0)

        # tx already confirmed
        self.assertTrue(state.db.contain_transaction_hash(tx.get_hash()))
        self.assertFalse(state.add_tx(tx))

    def test_add_invalid_tx_fail(self):
        id1 = Identity.create_random_identity()
        acc1 = Address.create_from_identity(id1, full_shard_key=0)
        acc2 = Address.create_random_account(full_shard_key=0)

        env = get_test_env(genesis_account=acc1, genesis_minor_quarkash=10000000)
        state = create_default_shard_state(env=env)

        tx = create_transfer_transaction(
            shard_state=state,
            key=id1.get_key(),
            from_address=acc1,
            to_address=acc2,
            value=999999999999999999999,  # insane
        )
        self.assertFalse(state.add_tx(tx))
        self.assertEqual(len(state.tx_queue), 0)

    def test_add_non_neighbor_tx_fail(self):
        id1 = Identity.create_random_identity()
        acc1 = Address.create_from_identity(id1, full_shard_key=0)
        acc2 = Address.create_random_account(full_shard_key=3)  # not acc1's neighbor
        acc3 = Address.create_random_account(full_shard_key=8)  # acc1's neighbor

        env = get_test_env(
            genesis_account=acc1, genesis_minor_quarkash=10000000, shard_size=64
        )
        state = create_default_shard_state(env=env)

        # Add a root block to have all the shards initialized
        root_block = state.root_tip.create_block_to_append().finalize()
        state.add_root_block(root_block)

        tx = create_transfer_transaction(
            shard_state=state,
            key=id1.get_key(),
            from_address=acc1,
            to_address=acc2,
            value=0,
            gas=1000000,
        )
        self.assertFalse(state.add_tx(tx))
        self.assertEqual(len(state.tx_queue), 0)

        tx = create_transfer_transaction(
            shard_state=state,
            key=id1.get_key(),
            from_address=acc1,
            to_address=acc3,
            value=0,
            gas=1000000,
        )
        self.assertTrue(state.add_tx(tx))
        self.assertEqual(len(state.tx_queue), 1)

    def test_exceeding_xshard_limit(self):
        id1 = Identity.create_random_identity()
        acc1 = Address.create_from_identity(id1, full_shard_key=0)
        acc2 = Address.create_random_account(full_shard_key=1)
        acc3 = Address.create_random_account(full_shard_key=0)

        env = get_test_env(genesis_account=acc1, genesis_minor_quarkash=10000000)
        # a huge number to make xshard tx limit become 0 so that no xshard tx can be
        # included in the block
        env.quark_chain_config.MAX_NEIGHBORS = 10 ** 18
        state = create_default_shard_state(env=env)

        # Add a root block to have all the shards initialized
        root_block = state.root_tip.create_block_to_append().finalize()
        state.add_root_block(root_block)

        # add a xshard tx with large startgas
        tx = create_transfer_transaction(
            shard_state=state,
            key=id1.get_key(),
            from_address=acc1,
            to_address=acc2,
            value=12345,
            gas=state.get_xshard_gas_limit() + 1,
        )
        self.assertFalse(state.add_tx(tx))

        # xshard tx
        tx = create_transfer_transaction(
            shard_state=state,
            key=id1.get_key(),
            from_address=acc1,
            to_address=acc2,
            value=12345,
            gas=50000,
        )
        self.assertTrue(state.add_tx(tx))

        b1 = state.create_block_to_mine(address=acc3)
        self.assertEqual(len(b1.tx_list), 1)

        # inshard tx
        tx = create_transfer_transaction(
            shard_state=state,
            key=id1.get_key(),
            from_address=acc1,
            to_address=acc3,
            value=12345,
            gas=50000,
        )
        self.assertTrue(state.add_tx(tx))

        b1 = state.create_block_to_mine(address=acc3)
        self.assertEqual(len(b1.tx_list), 1)

    def test_two_tx_in_one_block(self):
        id1 = Identity.create_random_identity()
        id2 = Identity.create_random_identity()
        acc1 = Address.create_from_identity(id1, full_shard_key=0)
        acc2 = Address.create_from_identity(id2, full_shard_key=0)
        acc3 = Address.create_random_account(full_shard_key=0)

        env = get_test_env(
            genesis_account=acc1, genesis_minor_quarkash=2000000 + opcodes.GTXCOST
        )
        state = create_default_shard_state(env=env)

        # Add a root block to have all the shards initialized
        root_block = state.root_tip.create_block_to_append().finalize()
        state.add_root_block(root_block)

        state.add_tx(
            create_transfer_transaction(
                shard_state=state,
                key=id1.get_key(),
                from_address=acc1,
                to_address=acc2,
                value=1000000,
            )
        )

        b0 = state.create_block_to_mine(address=acc3)
        state.finalize_and_add_block(b0)
        self.assertEqual(
            state.get_token_balance(id1.recipient, self.genesis_token), 1000000
        )
        self.assertEqual(
            state.get_token_balance(acc2.recipient, self.genesis_token), 1000000
        )
        self.assertEqual(
            state.get_token_balance(acc3.recipient, self.genesis_token),
            self.get_after_tax_reward(opcodes.GTXCOST + self.shard_coinbase),
        )

        # Check Account has full_shard_key
        self.assertEqual(
            state.evm_state.get_full_shard_key(acc2.recipient), acc2.full_shard_key
        )

        state.add_tx(
            create_transfer_transaction(
                shard_state=state,
                key=id1.get_key(),
                from_address=acc1,
                to_address=Address(
                    acc2.recipient, acc2.full_shard_key + 2
                ),  # set a different full shard id
                value=12345,
                gas=50000,
            )
        )
        state.add_tx(
            create_transfer_transaction(
                shard_state=state,
                key=id2.get_key(),
                from_address=acc2,
                to_address=acc1,
                value=54321,
                gas=40000,
            )
        )
        # Inshard gas limit is 40000 - 20000
        b1 = state.create_block_to_mine(
            address=acc3, gas_limit=40000, xshard_gas_limit=20000
        )
        self.assertEqual(len(b1.tx_list), 0)
        b1 = state.create_block_to_mine(
            address=acc3, gas_limit=40000, xshard_gas_limit=0
        )
        self.assertEqual(len(b1.tx_list), 1)
        b1 = state.create_block_to_mine(address=acc3)
        self.assertEqual(len(b1.tx_list), 2)

        # Should succeed
        state.finalize_and_add_block(b1)
        self.assertEqual(state.header_tip, b1.header)
        self.assertEqual(
            state.get_token_balance(id1.recipient, self.genesis_token),
            1000000 - opcodes.GTXCOST - 12345 + 54321,
        )
        self.assertEqual(
            state.get_token_balance(acc2.recipient, self.genesis_token),
            1000000 - opcodes.GTXCOST + 12345 - 54321,
        )
        # 2 block rewards: 3 tx, 2 block rewards
        self.assertEqual(
            state.get_token_balance(acc3.recipient, self.genesis_token),
            self.get_after_tax_reward(opcodes.GTXCOST * 3 + self.shard_coinbase * 2),
        )

        # Check receipts
        self.assertEqual(len(state.evm_state.receipts), 2)
        self.assertEqual(state.evm_state.receipts[0].state_root, b"\x01")
        self.assertEqual(state.evm_state.receipts[0].gas_used, 21000)
        self.assertEqual(state.evm_state.receipts[1].state_root, b"\x01")
        self.assertEqual(state.evm_state.receipts[1].gas_used, 42000)

        block, i = state.get_transaction_by_hash(b1.tx_list[0].get_hash())
        self.assertEqual(block, b1)
        self.assertEqual(i, 0)

        block, i = state.get_transaction_by_hash(b1.tx_list[1].get_hash())
        self.assertEqual(block, b1)
        self.assertEqual(i, 1)

        # Check acc2 full_shard_key doesn't change
        self.assertEqual(
            state.evm_state.get_full_shard_key(acc2.recipient), acc2.full_shard_key
        )

    def test_fork_does_not_confirm_tx(self):
        """Tx should only be confirmed and removed from tx queue by the best chain"""
        id1 = Identity.create_random_identity()
        id2 = Identity.create_random_identity()
        acc1 = Address.create_from_identity(id1, full_shard_key=0)
        acc2 = Address.create_from_identity(id2, full_shard_key=0)
        acc3 = Address.create_random_account(full_shard_key=0)

        env = get_test_env(
            genesis_account=acc1, genesis_minor_quarkash=2000000 + opcodes.GTXCOST
        )
        state = create_default_shard_state(env=env)

        # Add a root block to have all the shards initialized
        root_block = state.root_tip.create_block_to_append().finalize()
        state.add_root_block(root_block)

        state.add_tx(
            create_transfer_transaction(
                shard_state=state,
                key=id1.get_key(),
                from_address=acc1,
                to_address=acc2,
                value=1000000,
            )
        )

        b0 = state.create_block_to_mine(address=acc3)
        b1 = state.create_block_to_mine(address=acc3)
        b0.tx_list = []  # make b0 empty
        state.finalize_and_add_block(b0)

        # tx is added back to queue in the end of create_block_to_mine
        self.assertEqual(len(state.tx_queue), 1)

        self.assertEqual(len(b1.tx_list), 1)
        state.finalize_and_add_block(b1)
        # b1 is a fork and does not remove the tx from queue
        self.assertEqual(len(state.tx_queue), 1)

        b2 = state.create_block_to_mine(address=acc3)
        state.finalize_and_add_block(b2)
        self.assertEqual(len(state.tx_queue), 0)

    def test_revert_fork_put_tx_back_to_queue(self):
        """Tx in the reverted chain should be put back to the queue"""
        id1 = Identity.create_random_identity()
        id2 = Identity.create_random_identity()
        acc1 = Address.create_from_identity(id1, full_shard_key=0)
        acc2 = Address.create_from_identity(id2, full_shard_key=0)
        acc3 = Address.create_random_account(full_shard_key=0)

        env = get_test_env(
            genesis_account=acc1, genesis_minor_quarkash=2000000 + opcodes.GTXCOST
        )
        state = create_default_shard_state(env=env)

        # Add a root block to have all the shards initialized
        root_block = state.root_tip.create_block_to_append().finalize()
        state.add_root_block(root_block)

        state.add_tx(
            create_transfer_transaction(
                shard_state=state,
                key=id1.get_key(),
                from_address=acc1,
                to_address=acc2,
                value=1000000,
            )
        )

        b0 = state.create_block_to_mine(address=acc3)
        b1 = state.create_block_to_mine(address=acc3)
        state.finalize_and_add_block(b0)

        self.assertEqual(len(state.tx_queue), 0)

        b1.tx_list = []  # make b1 empty
        state.finalize_and_add_block(b1)
        self.assertEqual(len(state.tx_queue), 0)

        b2 = b1.create_block_to_append()
        state.finalize_and_add_block(b2)

        # now b1-b2 becomes the best chain and we expect b0 to be reverted and put the tx back to queue
        self.assertEqual(len(state.tx_queue), 1)

        b3 = b0.create_block_to_append()
        state.finalize_and_add_block(b3)
        self.assertEqual(len(state.tx_queue), 1)

        b4 = b3.create_block_to_append()
        state.finalize_and_add_block(b4)

        # b0-b3-b4 becomes the best chain
        self.assertEqual(len(state.tx_queue), 0)

    def test_stale_block_count(self):
        id1 = Identity.create_random_identity()
        acc1 = Address.create_from_identity(id1, full_shard_key=0)
        acc3 = Address.create_random_account(full_shard_key=0)

        env = get_test_env(genesis_account=acc1, genesis_minor_quarkash=10000000)
        state = create_default_shard_state(env=env)

        b1 = state.create_block_to_mine(address=acc3)
        b2 = state.create_block_to_mine(address=acc3)
        b2.header.create_time += 1

        state.finalize_and_add_block(b1)
        self.assertEqual(state.db.get_block_count_by_height(1), 1)

        state.finalize_and_add_block(b2)
        self.assertEqual(state.db.get_block_count_by_height(1), 2)

    def test_xshard_tx_sent(self):
        id1 = Identity.create_random_identity()
        acc1 = Address.create_from_identity(id1, full_shard_key=0)
        acc2 = Address.create_from_identity(id1, full_shard_key=1)
        acc3 = Address.create_random_account(full_shard_key=0)

        env = get_test_env(genesis_account=acc1, genesis_minor_quarkash=10000000)
        state = create_default_shard_state(env=env, shard_id=0)
        env1 = get_test_env(genesis_account=acc1, genesis_minor_quarkash=10000000)
        state1 = create_default_shard_state(env=env1, shard_id=1)

        # Add a root block to update block gas limit so that xshard tx can be included
        root_block = (
            state.root_tip.create_block_to_append()
            .add_minor_block_header(state.header_tip)
            .add_minor_block_header(state1.header_tip)
            .finalize()
        )
        state.add_root_block(root_block)

        tx = create_transfer_transaction(
            shard_state=state,
            key=id1.get_key(),
            from_address=acc1,
            to_address=acc2,
            value=888888,
            gas=opcodes.GTXXSHARDCOST + opcodes.GTXCOST,
        )
        state.add_tx(tx)

        b1 = state.create_block_to_mine(address=acc3)
        self.assertEqual(len(b1.tx_list), 1)

        self.assertEqual(state.evm_state.gas_used, 0)
        # Should succeed
        state.finalize_and_add_block(b1)
        self.assertEqual(len(state.evm_state.xshard_list), 1)
        self.assertEqual(
            state.evm_state.xshard_list[0],
            CrossShardTransactionDeposit(
                tx_hash=tx.get_hash(),
                from_address=acc1,
                to_address=acc2,
                value=888888,
                gas_price=1,
                gas_token_id=self.genesis_token,
                transfer_token_id=self.genesis_token,
            ),
        )
        self.assertEqual(
            state.get_token_balance(id1.recipient, self.genesis_token),
            10000000 - 888888 - (opcodes.GTXCOST + opcodes.GTXXSHARDCOST),
        )
        # Make sure the xshard gas is not used by local block
        self.assertEqual(state.evm_state.gas_used, opcodes.GTXCOST)
        # GTXXSHARDCOST is consumed by remote shard
        self.assertEqual(
            state.get_token_balance(acc3.recipient, self.genesis_token),
            self.get_after_tax_reward(opcodes.GTXCOST + self.shard_coinbase),
        )

    def test_xshard_tx_sent_old(self):
        id1 = Identity.create_random_identity()
        acc1 = Address.create_from_identity(id1, full_shard_key=0)
        acc2 = Address.create_from_identity(id1, full_shard_key=1)
        acc3 = Address.create_random_account(full_shard_key=0)

        env = get_test_env(genesis_account=acc1, genesis_minor_quarkash=10000000)
        env.quark_chain_config.ENABLE_EVM_TIMESTAMP = 2 ** 64
        state = create_default_shard_state(env=env, shard_id=0)
        env1 = get_test_env(genesis_account=acc1, genesis_minor_quarkash=10000000)
        env1.quark_chain_config.ENABLE_EVM_TIMESTAMP = 2 ** 64
        state1 = create_default_shard_state(env=env1, shard_id=1)

        # Add a root block to update block gas limit so that xshard tx can be included
        root_block = (
            state.root_tip.create_block_to_append()
            .add_minor_block_header(state.header_tip)
            .add_minor_block_header(state1.header_tip)
            .finalize()
        )
        state.add_root_block(root_block)

        tx = create_transfer_transaction(
            shard_state=state,
            key=id1.get_key(),
            from_address=acc1,
            to_address=acc2,
            value=888888,
            gas=opcodes.GTXXSHARDCOST + opcodes.GTXCOST,
        )
        state.add_tx(tx)

        b1 = state.create_block_to_mine(address=acc3)
        self.assertEqual(len(b1.tx_list), 1)

        self.assertEqual(state.evm_state.gas_used, 0)
        # Should succeed
        state.finalize_and_add_block(b1)
        self.assertEqual(len(state.evm_state.xshard_list), 1)
        self.assertEqual(
            state.evm_state.xshard_list[0],
            CrossShardTransactionDeposit(
                tx_hash=tx.get_hash(),
                from_address=acc1,
                to_address=acc2,
                value=888888,
                gas_price=1,
                gas_token_id=self.genesis_token,
                transfer_token_id=self.genesis_token,
            ),
        )
        self.assertEqual(
            state.get_token_balance(id1.recipient, self.genesis_token),
            10000000 - 888888 - (opcodes.GTXCOST + opcodes.GTXXSHARDCOST),
        )
        # Make sure the xshard gas is not used by local block
        self.assertEqual(
            state.evm_state.gas_used, opcodes.GTXCOST + opcodes.GTXXSHARDCOST
        )
        # GTXXSHARDCOST is consumed by remote shard
        self.assertEqual(
            state.get_token_balance(acc3.recipient, self.genesis_token),
            self.get_after_tax_reward(opcodes.GTXCOST + self.shard_coinbase),
        )

    def test_xshard_tx_insufficient_gas(self):
        id1 = Identity.create_random_identity()
        acc1 = Address.create_from_identity(id1, full_shard_key=0)
        acc2 = Address.create_from_identity(id1, full_shard_key=1)
        acc3 = Address.create_random_account(full_shard_key=0)

        env = get_test_env(genesis_account=acc1, genesis_minor_quarkash=10000000)
        state = create_default_shard_state(env=env, shard_id=0)

        state.add_tx(
            create_transfer_transaction(
                shard_state=state,
                key=id1.get_key(),
                from_address=acc1,
                to_address=acc2,
                value=888888,
                gas=opcodes.GTXCOST,
            )
        )

        b1 = state.create_block_to_mine(address=acc3)
        self.assertEqual(len(b1.tx_list), 0)
        self.assertEqual(len(state.tx_queue), 0)

    def test_xshard_tx_received(self):
        id1 = Identity.create_random_identity()
        acc1 = Address.create_from_identity(id1, full_shard_key=0)
        acc2 = Address.create_from_identity(id1, full_shard_key=16)
        acc3 = Address.create_random_account(full_shard_key=0)

        env0 = get_test_env(
            genesis_account=acc1, genesis_minor_quarkash=10000000, shard_size=64
        )
        env1 = get_test_env(
            genesis_account=acc1, genesis_minor_quarkash=10000000, shard_size=64
        )
        state0 = create_default_shard_state(env=env0, shard_id=0)
        state1 = create_default_shard_state(env=env1, shard_id=16)

        # Add a root block to allow later minor blocks referencing this root block to
        # be broadcasted
        root_block = (
            state0.root_tip.create_block_to_append()
            .add_minor_block_header(state0.header_tip)
            .add_minor_block_header(state1.header_tip)
            .finalize()
        )
        state0.add_root_block(root_block)
        state1.add_root_block(root_block)

        # Add one block in shard 0
        b0 = state0.create_block_to_mine()
        state0.finalize_and_add_block(b0)

        b1 = state1.get_tip().create_block_to_append()
        b1.header.hash_prev_root_block = root_block.header.get_hash()
        tx = create_transfer_transaction(
            shard_state=state1,
            key=id1.get_key(),
            from_address=acc2,
            to_address=acc1,
            value=888888,
            gas=opcodes.GTXXSHARDCOST + opcodes.GTXCOST,
            gas_price=2,
        )
        b1.add_tx(tx)

        # Add a x-shard tx from remote peer
        state0.add_cross_shard_tx_list_by_minor_block_hash(
            h=b1.header.get_hash(),
            tx_list=CrossShardTransactionList(
                tx_list=[
                    CrossShardTransactionDeposit(
                        tx_hash=tx.get_hash(),
                        from_address=acc2,
                        to_address=acc1,
                        value=888888,
                        gas_price=2,
                        gas_token_id=self.genesis_token,
                        transfer_token_id=self.genesis_token,
                    )
                ]
            ),
        )

        # Create a root block containing the block with the x-shard tx
        root_block = (
            state0.root_tip.create_block_to_append()
            .add_minor_block_header(b0.header)
            .add_minor_block_header(b1.header)
            .finalize()
        )
        state0.add_root_block(root_block)

        # Add b0 and make sure all x-shard tx's are added
        b2 = state0.create_block_to_mine(address=acc3)
        state0.finalize_and_add_block(b2)

        self.assertEqual(
            state0.get_token_balance(acc1.recipient, self.genesis_token),
            10000000 + 888888,
        )
        # Half collected by root
        self.assertEqual(
            state0.get_token_balance(acc3.recipient, self.genesis_token),
            self.get_after_tax_reward(opcodes.GTXXSHARDCOST * 2 + self.shard_coinbase),
        )

        # X-shard gas used
        evm_state0 = state0.evm_state
        self.assertEqual(evm_state0.xshard_receive_gas_used, opcodes.GTXXSHARDCOST)

    def test_xshard_tx_received_ddos_fix(self):
        id1 = Identity.create_random_identity()
        acc1 = Address.create_from_identity(id1, full_shard_key=0)
        acc2 = Address.create_from_identity(id1, full_shard_key=16)
        acc3 = Address.create_random_account(full_shard_key=0)

        env0 = get_test_env(
            genesis_account=acc1, genesis_minor_quarkash=10000000, shard_size=64
        )
        env1 = get_test_env(
            genesis_account=acc1, genesis_minor_quarkash=10000000, shard_size=64
        )
        state0 = create_default_shard_state(env=env0, shard_id=0)
        state1 = create_default_shard_state(env=env1, shard_id=16)

        # Add a root block to allow later minor blocks referencing this root block to
        # be broadcasted
        root_block = (
            state0.root_tip.create_block_to_append()
            .add_minor_block_header(state0.header_tip)
            .add_minor_block_header(state1.header_tip)
            .finalize()
        )
        state0.add_root_block(root_block)
        state1.add_root_block(root_block)

        # Add one block in shard 0
        b0 = state0.create_block_to_mine()
        state0.finalize_and_add_block(b0)

        b1 = state1.get_tip().create_block_to_append()
        b1.header.hash_prev_root_block = root_block.header.get_hash()
        tx = create_transfer_transaction(
            shard_state=state1,
            key=id1.get_key(),
            from_address=acc2,
            to_address=acc1,
            value=888888,
            gas=opcodes.GTXXSHARDCOST + opcodes.GTXCOST,
            gas_price=0,
        )
        b1.add_tx(tx)

        # Add a x-shard tx from remote peer
        state0.add_cross_shard_tx_list_by_minor_block_hash(
            h=b1.header.get_hash(),
            tx_list=CrossShardTransactionList(
                tx_list=[
                    CrossShardTransactionDeposit(
                        tx_hash=tx.get_hash(),
                        from_address=acc2,
                        to_address=acc1,
                        value=888888,
                        gas_price=0,
                        gas_token_id=self.genesis_token,
                        transfer_token_id=self.genesis_token,
                    )
                ]
            ),
        )

        # Create a root block containing the block with the x-shard tx
        root_block = (
            state0.root_tip.create_block_to_append()
            .add_minor_block_header(b0.header)
            .add_minor_block_header(b1.header)
            .finalize()
        )
        state0.add_root_block(root_block)

        # Add b0 and make sure all x-shard tx's are added
        b2 = state0.create_block_to_mine(address=acc3)
        state0.finalize_and_add_block(b2)

        self.assertEqual(
            state0.get_token_balance(acc1.recipient, self.genesis_token),
            10000000 + 888888,
        )
        # Half collected by root
        self.assertEqual(
            state0.get_token_balance(acc3.recipient, self.genesis_token),
            self.get_after_tax_reward(self.shard_coinbase),
        )

        # X-shard gas used (to be fixed)
        evm_state0 = state0.evm_state
        self.assertEqual(evm_state0.xshard_receive_gas_used, 0)
        self.assertEqual(b2.meta.evm_gas_used, 0)
        self.assertEqual(b2.meta.evm_cross_shard_receive_gas_used, 0)

        # # Apply the fix
        b3 = MinorBlock.deserialize(b2.serialize())
        state0.env.quark_chain_config.XSHARD_GAS_DDOS_FIX_ROOT_HEIGHT = 0
        state0.finalize_and_add_block(b3)
        self.assertEqual(b3.meta.evm_gas_used, opcodes.GTXXSHARDCOST)
        self.assertEqual(
            b3.meta.evm_cross_shard_receive_gas_used, opcodes.GTXXSHARDCOST
        )

    def test_xshard_tx_received_exclude_non_neighbor(self):
        id1 = Identity.create_random_identity()
        acc1 = Address.create_from_identity(id1, full_shard_key=0)
        acc2 = Address.create_from_identity(id1, full_shard_key=3)
        acc3 = Address.create_random_account(full_shard_key=0)

        env0 = get_test_env(
            genesis_account=acc1, genesis_minor_quarkash=10000000, shard_size=64
        )
        env1 = get_test_env(
            genesis_account=acc1, genesis_minor_quarkash=10000000, shard_size=64
        )
        state0 = create_default_shard_state(env=env0, shard_id=0)
        state1 = create_default_shard_state(env=env1, shard_id=3)

        b0 = state0.get_tip()

        b1 = state1.get_tip().create_block_to_append()
        tx = create_transfer_transaction(
            shard_state=state1,
            key=id1.get_key(),
            from_address=acc2,
            to_address=acc1,
            value=888888,
            gas=opcodes.GTXXSHARDCOST + opcodes.GTXCOST,
            gas_price=2,
        )
        b1.add_tx(tx)

        # Create a root block containing the block with the x-shard tx
        root_block = (
            state0.root_tip.create_block_to_append()
            .add_minor_block_header(b0.header)
            .add_minor_block_header(b1.header)
            .finalize()
        )
        state0.add_root_block(root_block)

        b2 = state0.create_block_to_mine(address=acc3)
        state0.finalize_and_add_block(b2)

        self.assertEqual(
            state0.get_token_balance(acc1.recipient, self.genesis_token), 10000000
        )
        # Half collected by root
        self.assertEqual(
            state0.get_token_balance(acc3.recipient, self.genesis_token),
            self.get_after_tax_reward(self.shard_coinbase),
        )

        # No xshard tx is processed on the receiving side due to non-neighbor
        evm_state0 = state0.evm_state
        self.assertEqual(evm_state0.xshard_receive_gas_used, 0)

    def test_xshard_from_root_block(self):
        id1 = Identity.create_random_identity()
        acc1 = Address.create_from_identity(id1, full_shard_key=0)

        env = get_test_env(genesis_account=acc1, genesis_minor_quarkash=10000000)
        state = create_default_shard_state(env=env, shard_id=0)

        def _testcase_evm_not_enabled():
            env.quark_chain_config.ENABLE_EVM_TIMESTAMP = None
            return None, Address.create_random_account(0)

        def _testcase_evm_enabled():
            env.quark_chain_config.ENABLE_EVM_TIMESTAMP = 1
            return None, Address.create_random_account(0)

        def _testcase_evm_enabled_coinbase_is_code():
            env.quark_chain_config.ENABLE_EVM_TIMESTAMP = 1
            old_header_tip = state.header_tip
            # Let acc2 has some code
            tx = create_contract_creation_transaction(
                shard_state=state,
                key=id1.get_key(),
                from_address=acc1,
                to_full_shard_key=0,
            )
            state.add_tx(tx)
            b = state.create_block_to_mine()
            state.finalize_and_add_block(b)
            _, _, r = state.get_transaction_receipt(tx.get_hash())
            self.assertNotEqual(
                state.evm_state.get_code(r.contract_address.recipient), b""
            )
            return old_header_tip, r.contract_address

        for testcase_func in [
            _testcase_evm_not_enabled,
            _testcase_evm_enabled,
            _testcase_evm_enabled_coinbase_is_code,
        ]:
            missed_header, coinbase_addr = testcase_func()
            # Add a root block to update block gas limit so that xshard tx can be included
            root_block = state.root_tip.create_block_to_append()
            if missed_header:
                root_block.add_minor_block_header(missed_header)
            root_block.add_minor_block_header(state.header_tip)
            root_block.finalize(
                coinbase_tokens={env.quark_chain_config.genesis_token: 1000000},
                coinbase_address=coinbase_addr,
            )
            state.add_root_block(root_block)

            b0 = state.create_block_to_mine()
            state.finalize_and_add_block(b0)

            self.assertEqual(
                state.get_token_balance(coinbase_addr.recipient, self.genesis_token),
                1000000,
            )

    def test_xshard_for_two_root_blocks(self):
        id1 = Identity.create_random_identity()
        acc1 = Address.create_from_identity(id1, full_shard_key=0)
        acc2 = Address.create_from_identity(id1, full_shard_key=1)
        acc3 = Address.create_random_account(full_shard_key=0)

        env0 = get_test_env(genesis_account=acc1, genesis_minor_quarkash=10000000)
        env1 = get_test_env(genesis_account=acc1, genesis_minor_quarkash=10000000)
        state0 = create_default_shard_state(env=env0, shard_id=0)
        state1 = create_default_shard_state(env=env1, shard_id=1)

        # Add a root block to allow later minor blocks referencing this root block to
        # be broadcasted
        root_block = (
            state0.root_tip.create_block_to_append()
            .add_minor_block_header(state0.header_tip)
            .add_minor_block_header(state1.header_tip)
            .finalize()
        )
        state0.add_root_block(root_block)
        state1.add_root_block(root_block)

        # Add one block in shard 0
        b0 = state0.create_block_to_mine()
        state0.finalize_and_add_block(b0)

        b1 = state1.get_tip().create_block_to_append()
        b1.header.hash_prev_root_block = root_block.header.get_hash()
        tx = create_transfer_transaction(
            shard_state=state1,
            key=id1.get_key(),
            from_address=acc2,
            to_address=acc1,
            value=888888,
            gas=opcodes.GTXXSHARDCOST + opcodes.GTXCOST,
        )
        b1.add_tx(tx)

        # Add a x-shard tx from state1
        state0.add_cross_shard_tx_list_by_minor_block_hash(
            h=b1.header.get_hash(),
            tx_list=CrossShardTransactionList(
                tx_list=[
                    CrossShardTransactionDeposit(
                        tx_hash=tx.get_hash(),
                        from_address=acc2,
                        to_address=acc1,
                        value=888888,
                        gas_price=2,
                        gas_token_id=self.genesis_token,
                        transfer_token_id=self.genesis_token,
                    )
                ]
            ),
        )

        # Create a root block containing the block with the x-shard tx
        root_block0 = (
            state0.root_tip.create_block_to_append()
            .add_minor_block_header(b0.header)
            .add_minor_block_header(b1.header)
            .finalize()
        )
        state0.add_root_block(root_block0)

        b2 = state0.get_tip().create_block_to_append()
        state0.finalize_and_add_block(b2)

        b3 = b1.create_block_to_append()
        b3.header.hash_prev_root_block = root_block.header.get_hash()

        # Add a x-shard tx from state1
        state0.add_cross_shard_tx_list_by_minor_block_hash(
            h=b3.header.get_hash(),
            tx_list=CrossShardTransactionList(
                tx_list=[
                    CrossShardTransactionDeposit(
                        tx_hash=bytes(32),
                        from_address=acc2,
                        to_address=acc1,
                        value=385723,
                        gas_price=3,
                        gas_token_id=self.genesis_token,
                        transfer_token_id=self.genesis_token,
                    )
                ]
            ),
        )

        root_block1 = (
            state0.root_tip.create_block_to_append()
            .add_minor_block_header(b2.header)
            .add_minor_block_header(b3.header)
            .finalize()
        )
        state0.add_root_block(root_block1)

        # Test x-shard gas limit when create_block_to_mine
        b6 = state0.create_block_to_mine(address=acc3, gas_limit=opcodes.GTXXSHARDCOST)
        self.assertEqual(b6.header.hash_prev_root_block, root_block1.header.get_hash())
        # There are two x-shard txs: one is root block coinbase with zero gas, and another is from shard 1
        b7 = state0.create_block_to_mine(
            address=acc3, gas_limit=2 * opcodes.GTXXSHARDCOST
        )
        self.assertEqual(b7.header.hash_prev_root_block, root_block1.header.get_hash())
        b8 = state0.create_block_to_mine(
            address=acc3, gas_limit=3 * opcodes.GTXXSHARDCOST
        )
        self.assertEqual(b8.header.hash_prev_root_block, root_block1.header.get_hash())

        # Add b0 and make sure all x-shard tx's are added
        b4 = state0.create_block_to_mine(address=acc3)
        self.assertEqual(b4.header.hash_prev_root_block, root_block1.header.get_hash())
        state0.finalize_and_add_block(b4)

        self.assertEqual(
            state0.get_token_balance(acc1.recipient, self.genesis_token),
            10000000 + 888888 + 385723,
        )
        # Half collected by root
        self.assertEqual(
            state0.get_token_balance(acc3.recipient, self.genesis_token),
            self.get_after_tax_reward(
                opcodes.GTXXSHARDCOST * (2 + 3) + self.shard_coinbase
            ),
        )

        # Check gas used for receiving x-shard tx
        self.assertEqual(state0.evm_state.gas_used, 18000)
        self.assertEqual(state0.evm_state.xshard_receive_gas_used, 18000)

    def test_xshard_gas_limit(self):
        id1 = Identity.create_random_identity()
        acc1 = Address.create_from_identity(id1, full_shard_key=0)
        acc2 = Address.create_from_identity(id1, full_shard_key=16)
        acc3 = Address.create_random_account(full_shard_key=0)

        env0 = get_test_env(
            genesis_account=acc1, genesis_minor_quarkash=10000000, shard_size=64
        )
        env1 = get_test_env(
            genesis_account=acc1, genesis_minor_quarkash=10000000, shard_size=64
        )
        state0 = create_default_shard_state(env=env0, shard_id=0)
        state1 = create_default_shard_state(env=env1, shard_id=16)

        # Add a root block to allow later minor blocks referencing this root block to
        # be broadcasted
        root_block = (
            state0.root_tip.create_block_to_append()
            .add_minor_block_header(state0.header_tip)
            .add_minor_block_header(state1.header_tip)
            .finalize()
        )
        state0.add_root_block(root_block)
        state1.add_root_block(root_block)

        # Add one block in shard 1 with 2 x-shard txs
        b1 = state1.get_tip().create_block_to_append()
        b1.header.hash_prev_root_block = root_block.header.get_hash()
        tx0 = create_transfer_transaction(
            shard_state=state1,
            key=id1.get_key(),
            from_address=acc2,
            to_address=acc1,
            value=888888,
            gas=opcodes.GTXXSHARDCOST + opcodes.GTXCOST,
            gas_price=2,
        )
        b1.add_tx(tx0)
        tx1 = create_transfer_transaction(
            shard_state=state1,
            key=id1.get_key(),
            from_address=acc2,
            to_address=acc1,
            value=111111,
            gas=opcodes.GTXXSHARDCOST + opcodes.GTXCOST,
            gas_price=2,
        )
        b1.add_tx(tx1)

        # Add a x-shard tx from remote peer
        state0.add_cross_shard_tx_list_by_minor_block_hash(
            h=b1.header.get_hash(),
            tx_list=CrossShardTransactionList(
                tx_list=[
                    CrossShardTransactionDeposit(
                        tx_hash=tx0.get_hash(),
                        from_address=acc2,
                        to_address=acc1,
                        value=888888,
                        gas_price=2,
                        gas_token_id=self.genesis_token,
                        transfer_token_id=self.genesis_token,
                    ),
                    CrossShardTransactionDeposit(
                        tx_hash=tx1.get_hash(),
                        from_address=acc2,
                        to_address=acc1,
                        value=111111,
                        gas_price=2,
                        gas_token_id=self.genesis_token,
                        transfer_token_id=self.genesis_token,
                    ),
                ]
            ),
        )

        # Create a root block containing the block with the x-shard tx
        root_block = (
            state0.root_tip.create_block_to_append()
            .add_minor_block_header(b1.header)
            .finalize(
                coinbase_tokens={env0.quark_chain_config.genesis_token: 1000000},
                coinbase_address=acc1,
            )
        )
        state0.add_root_block(root_block)

        # Add b0 and make sure one x-shard tx's are added
        b2 = state0.create_block_to_mine(
            address=acc3, xshard_gas_limit=opcodes.GTXXSHARDCOST
        )
        state0.finalize_and_add_block(b2, xshard_gas_limit=opcodes.GTXXSHARDCOST)

        # Root block coinbase does not consume xshard gas
        self.assertEqual(
            state0.get_token_balance(acc1.recipient, self.genesis_token),
            10000000 + 1000000 + 888888,
        )
        # Half collected by root
        self.assertEqual(
            state0.get_token_balance(acc3.recipient, self.genesis_token),
            self.get_after_tax_reward(opcodes.GTXXSHARDCOST * 2 + self.shard_coinbase),
        )

        # X-shard gas used
        evm_state0 = state0.evm_state
        self.assertEqual(evm_state0.xshard_receive_gas_used, opcodes.GTXXSHARDCOST)

        # Add b2 and make sure all x-shard tx's are added
        b2 = state0.create_block_to_mine(
            address=acc3, xshard_gas_limit=opcodes.GTXXSHARDCOST
        )
        state0.finalize_and_add_block(b2, xshard_gas_limit=opcodes.GTXXSHARDCOST)
        # Root block coinbase does not consume xshard gas
        self.assertEqual(
            state0.get_token_balance(acc1.recipient, self.genesis_token),
            10000000 + 1000000 + 888888 + 111111,
        )
        # X-shard gas used
        evm_state0 = state0.evm_state
        self.assertEqual(evm_state0.xshard_receive_gas_used, opcodes.GTXXSHARDCOST)

        # Add b3 and make sure no x-shard tx's are added
        b3 = state0.create_block_to_mine(
            address=acc3, xshard_gas_limit=opcodes.GTXXSHARDCOST
        )
        state0.finalize_and_add_block(b3, xshard_gas_limit=opcodes.GTXXSHARDCOST)
        # Root block coinbase does not consume xshard gas
        self.assertEqual(
            state0.get_token_balance(acc1.recipient, self.genesis_token),
            10000000 + 1000000 + 888888 + 111111,
        )
        evm_state0 = state0.evm_state
        self.assertEqual(evm_state0.xshard_receive_gas_used, 0)

        b4 = state0.create_block_to_mine(
            address=acc3, xshard_gas_limit=opcodes.GTXXSHARDCOST
        )
        state0.finalize_and_add_block(b4, xshard_gas_limit=opcodes.GTXXSHARDCOST)
        self.assertNotEqual(
            b2.meta.xshard_tx_cursor_info, b3.meta.xshard_tx_cursor_info
        )
        self.assertEqual(b3.meta.xshard_tx_cursor_info, b4.meta.xshard_tx_cursor_info)
        evm_state0 = state0.evm_state
        self.assertEqual(evm_state0.xshard_receive_gas_used, 0)

        b5 = state0.create_block_to_mine(
            address=acc3,
            gas_limit=opcodes.GTXXSHARDCOST,
            xshard_gas_limit=2 * opcodes.GTXXSHARDCOST,
        )
        with self.assertRaisesRegexp(
            ValueError, "xshard_gas_limit \\d+ should not exceed total gas_limit"
        ):
            # xshard_gas_limit should be smaller than gas_limit
            state0.finalize_and_add_block(
                b5,
                gas_limit=opcodes.GTXXSHARDCOST,
                xshard_gas_limit=2 * opcodes.GTXXSHARDCOST,
            )

        b6 = state0.create_block_to_mine(
            address=acc3, xshard_gas_limit=opcodes.GTXXSHARDCOST
        )
        with self.assertRaisesRegexp(
            ValueError, "incorrect xshard gas limit, expected \\d+, actual \\d+"
        ):
            # xshard_gas_limit should be gas_limit // 2
            state0.finalize_and_add_block(b6)

    def test_xshard_gas_limit_from_multiple_shards(self):
        id1 = Identity.create_random_identity()
        acc1 = Address.create_from_identity(id1, full_shard_key=0)
        acc2 = Address.create_from_identity(id1, full_shard_key=16)
        acc3 = Address.create_from_identity(id1, full_shard_key=8)

        env0 = get_test_env(
            genesis_account=acc1, genesis_minor_quarkash=10000000, shard_size=64
        )
        env1 = get_test_env(
            genesis_account=acc1, genesis_minor_quarkash=10000000, shard_size=64
        )
        env2 = get_test_env(
            genesis_account=acc1, genesis_minor_quarkash=10000000, shard_size=64
        )
        state0 = create_default_shard_state(env=env0, shard_id=0)
        state1 = create_default_shard_state(env=env1, shard_id=16)
        state2 = create_default_shard_state(env=env1, shard_id=8)

        # Add a root block to allow later minor blocks referencing this root block to
        # be broadcasted
        root_block = (
            state0.root_tip.create_block_to_append()
            .add_minor_block_header(state0.header_tip)
            .add_minor_block_header(state1.header_tip)
            .add_minor_block_header(state2.header_tip)
            .finalize()
        )
        state0.add_root_block(root_block)
        state1.add_root_block(root_block)
        state2.add_root_block(root_block)

        # Add one block in shard 1 with 2 x-shard txs
        b1 = state1.get_tip().create_block_to_append()
        b1.header.hash_prev_root_block = root_block.header.get_hash()
        tx0 = create_transfer_transaction(
            shard_state=state1,
            key=id1.get_key(),
            from_address=acc2,
            to_address=acc1,
            value=888888,
            gas=opcodes.GTXXSHARDCOST + opcodes.GTXCOST,
            gas_price=2,
        )
        b1.add_tx(tx0)
        tx1 = create_transfer_transaction(
            shard_state=state1,
            key=id1.get_key(),
            from_address=acc2,
            to_address=acc1,
            value=111111,
            gas=opcodes.GTXXSHARDCOST + opcodes.GTXCOST,
            gas_price=2,
        )
        b1.add_tx(tx1)

        # Add a x-shard tx from remote peer
        state0.add_cross_shard_tx_list_by_minor_block_hash(
            h=b1.header.get_hash(),
            tx_list=CrossShardTransactionList(
                tx_list=[
                    CrossShardTransactionDeposit(
                        tx_hash=tx0.get_hash(),
                        from_address=acc2,
                        to_address=acc1,
                        value=888888,
                        gas_price=2,
                        gas_token_id=self.genesis_token,
                        transfer_token_id=self.genesis_token,
                    ),
                    CrossShardTransactionDeposit(
                        tx_hash=tx1.get_hash(),
                        from_address=acc2,
                        to_address=acc1,
                        value=111111,
                        gas_price=2,
                        gas_token_id=self.genesis_token,
                        transfer_token_id=self.genesis_token,
                    ),
                ]
            ),
        )

        # Add one block in shard 1 with 2 x-shard txs
        b2 = state2.get_tip().create_block_to_append()
        b2.header.hash_prev_root_block = root_block.header.get_hash()
        tx3 = create_transfer_transaction(
            shard_state=state1,
            key=id1.get_key(),
            from_address=acc2,
            to_address=acc1,
            value=12345,
            gas=opcodes.GTXXSHARDCOST + opcodes.GTXCOST,
            gas_price=2,
        )
        b2.add_tx(tx3)

        # Add a x-shard tx from remote peer
        state0.add_cross_shard_tx_list_by_minor_block_hash(
            h=b2.header.get_hash(),
            tx_list=CrossShardTransactionList(
                tx_list=[
                    CrossShardTransactionDeposit(
                        tx_hash=tx3.get_hash(),
                        from_address=acc3,
                        to_address=acc1,
                        value=12345,
                        gas_price=2,
                        gas_token_id=self.genesis_token,
                        transfer_token_id=self.genesis_token,
                    )
                ]
            ),
        )

        # Create a root block containing the block with the x-shard tx
        root_block = (
            state0.root_tip.create_block_to_append()
            .add_minor_block_header(b2.header)
            .add_minor_block_header(b1.header)
            .finalize(
                coinbase_tokens={env0.quark_chain_config.genesis_token: 1000000},
                coinbase_address=acc1,
            )
        )
        state0.add_root_block(root_block)

        # Add b0 and make sure one x-shard tx's are added
        b2 = state0.create_block_to_mine(xshard_gas_limit=opcodes.GTXXSHARDCOST)
        state0.finalize_and_add_block(b2, xshard_gas_limit=opcodes.GTXXSHARDCOST)

        # Root block coinbase does not consume xshard gas
        self.assertEqual(
            state0.get_token_balance(acc1.recipient, self.genesis_token),
            10000000 + 1000000 + 12345,
        )

        # X-shard gas used
        evm_state0 = state0.evm_state
        self.assertEqual(evm_state0.xshard_receive_gas_used, opcodes.GTXXSHARDCOST)

        # Add b2 and make sure all x-shard tx's are added
        b2 = state0.create_block_to_mine(xshard_gas_limit=opcodes.GTXXSHARDCOST)
        state0.finalize_and_add_block(b2, xshard_gas_limit=opcodes.GTXXSHARDCOST)
        # Root block coinbase does not consume xshard gas
        self.assertEqual(
            state0.get_token_balance(acc1.recipient, self.genesis_token),
            10000000 + 1000000 + 12345 + 888888,
        )

        # Add b3 and make sure no x-shard tx's are added
        b3 = state0.create_block_to_mine(xshard_gas_limit=opcodes.GTXXSHARDCOST)
        state0.finalize_and_add_block(b3, xshard_gas_limit=opcodes.GTXXSHARDCOST)
        # Root block coinbase does not consume xshard gas
        self.assertEqual(
            state0.get_token_balance(acc1.recipient, self.genesis_token),
            10000000 + 1000000 + 12345 + 888888 + 111111,
        )

    def test_xshard_rootblock_coinbase(self):
        id1 = Identity.create_random_identity()
        acc1 = Address.create_from_identity(id1, full_shard_key=0)
        acc2 = Address.create_from_identity(id1, full_shard_key=16)

        env0 = get_test_env(
            genesis_account=acc1, genesis_minor_quarkash=10000000, shard_size=64
        )
        env1 = get_test_env(
            genesis_account=acc1, genesis_minor_quarkash=10000000, shard_size=64
        )
        state0 = create_default_shard_state(env=env0, shard_id=0)
        state1 = create_default_shard_state(env=env1, shard_id=16)

        # Add a root block to allow later minor blocks referencing this root block to
        # be broadcasted
        root_block = (
            state0.root_tip.create_block_to_append()
            .add_minor_block_header(state0.header_tip)
            .add_minor_block_header(state1.header_tip)
            .finalize()
        )
        state0.add_root_block(root_block)
        state1.add_root_block(root_block)

        # Create a root block containing the block with the x-shard tx
        root_block = state0.root_tip.create_block_to_append().finalize(
            coinbase_tokens={env0.quark_chain_config.genesis_token: 1000000},
            coinbase_address=acc1,
        )
        state0.add_root_block(root_block)
        state1.add_root_block(root_block)

        # Add b0 and make sure one x-shard tx's are added
        b2 = state0.create_block_to_mine(xshard_gas_limit=opcodes.GTXXSHARDCOST)
        state0.finalize_and_add_block(b2, xshard_gas_limit=opcodes.GTXXSHARDCOST)

        # Root block coinbase does not consume xshard gas
        self.assertEqual(
            state0.get_token_balance(acc1.recipient, self.genesis_token),
            10000000 + 1000000,
        )

        # Add b0 and make sure one x-shard tx's are added
        b3 = state1.create_block_to_mine(xshard_gas_limit=opcodes.GTXXSHARDCOST)
        state1.finalize_and_add_block(b3, xshard_gas_limit=opcodes.GTXXSHARDCOST)

        # Root block coinbase does not consume xshard gas
        self.assertEqual(
            state1.get_token_balance(acc1.recipient, self.genesis_token), 10000000
        )

    def test_xshard_smart_contract(self):
        pass

    def test_xshard_sender_gas_limit(self):
        id1 = Identity.create_random_identity()
        acc1 = Address.create_from_identity(id1, full_shard_key=0)
        acc2 = Address.create_from_identity(id1, full_shard_key=16)
        acc3 = Address.create_random_account(full_shard_key=0)

        env0 = get_test_env(
            genesis_account=acc1, genesis_minor_quarkash=10000000, shard_size=64
        )
        state0 = create_default_shard_state(env=env0, shard_id=0)

        # Add a root block to allow later minor blocks referencing this root block to
        # be broadcasted
        root_block = (
            state0.root_tip.create_block_to_append()
            .add_minor_block_header(state0.header_tip)
            .finalize()
        )
        state0.add_root_block(root_block)

        b0 = state0.get_tip().create_block_to_append()
        b0.header.hash_prev_root_block = root_block.header.get_hash()
        tx0 = create_transfer_transaction(
            shard_state=state0,
            key=id1.get_key(),
            from_address=acc1,
            to_address=acc2,
            value=888888,
            gas=b0.meta.evm_xshard_gas_limit + 1,
            gas_price=1,
        )
        self.assertFalse(state0.add_tx(tx0))
        b0.add_tx(tx0)
        with self.assertRaisesRegexp(
            RuntimeError, "xshard evm tx exceeds xshard gas limit"
        ):
            state0.finalize_and_add_block(b0)

        b2 = state0.create_block_to_mine(
            xshard_gas_limit=opcodes.GTXCOST * 9, include_tx=False
        )
        b2.header.hash_prev_root_block = root_block.header.get_hash()
        tx2 = create_transfer_transaction(
            shard_state=state0,
            key=id1.get_key(),
            from_address=acc1,
            to_address=acc2,
            value=888888,
            gas=opcodes.GTXCOST * 10,
            gas_price=1,
        )
        self.assertFalse(state0.add_tx(tx2, xshard_gas_limit=opcodes.GTXCOST * 9))
        b2.add_tx(tx2)
        with self.assertRaisesRegexp(
            RuntimeError, "xshard evm tx exceeds xshard gas limit"
        ):
            state0.finalize_and_add_block(b2, xshard_gas_limit=opcodes.GTXCOST * 9)

        b1 = state0.get_tip().create_block_to_append()
        b1.header.hash_prev_root_block = root_block.header.get_hash()
        tx1 = create_transfer_transaction(
            shard_state=state0,
            key=id1.get_key(),
            from_address=acc1,
            to_address=acc2,
            value=888888,
            gas=b1.meta.evm_xshard_gas_limit,
            gas_price=1,
        )
        b1.add_tx(tx1)
        state0.finalize_and_add_block(b1)

    def test_fork_resolve(self):
        id1 = Identity.create_random_identity()
        acc1 = Address.create_from_identity(id1, full_shard_key=0)

        env = get_test_env(genesis_account=acc1, genesis_minor_quarkash=10000000)
        state = create_default_shard_state(env=env, shard_id=0)

        b0 = state.get_tip().create_block_to_append()
        b1 = state.get_tip().create_block_to_append()

        state.finalize_and_add_block(b0)
        self.assertEqual(state.header_tip, b0.header)

        # Fork happens, first come first serve
        state.finalize_and_add_block(b1)
        self.assertEqual(state.header_tip, b0.header)

        # Longer fork happens, override existing one
        b2 = b1.create_block_to_append()
        state.finalize_and_add_block(b2)
        self.assertEqual(state.header_tip, b2.header)

    def test_root_chain_first_consensus(self):
        id1 = Identity.create_random_identity()
        acc1 = Address.create_from_identity(id1, full_shard_key=0)

        env0 = get_test_env(genesis_account=acc1, genesis_minor_quarkash=10000000)
        env1 = get_test_env(genesis_account=acc1, genesis_minor_quarkash=10000000)
        state0 = create_default_shard_state(env=env0, shard_id=0)
        state1 = create_default_shard_state(env=env1, shard_id=1)

        genesis = state0.header_tip

        # Add one block and prepare a fork
        b0 = state0.get_tip().create_block_to_append(address=acc1)
        b2 = state0.get_tip().create_block_to_append(
            address=Address.create_empty_account()
        )

        state0.finalize_and_add_block(b0)
        state0.finalize_and_add_block(b2)

        b1 = state1.get_tip().create_block_to_append()
        evm_state = state1.run_block(b1)
        b1.finalize(
            evm_state=evm_state,
            coinbase_amount_map=TokenBalanceMap(evm_state.block_fee_tokens),
        )

        root_block = (
            state0.root_tip.create_block_to_append()
            .add_minor_block_header(genesis)
            .add_minor_block_header(b0.header)
            .add_minor_block_header(b1.header)
            .finalize()
        )
        state0.add_root_block(root_block)

        b00 = b0.create_block_to_append()
        state0.finalize_and_add_block(b00)
        self.assertEqual(state0.header_tip, b00.header)

        # Create another fork that is much longer (however not confirmed by root_block)
        b3 = b2.create_block_to_append()
        state0.finalize_and_add_block(b3)
        b4 = b3.create_block_to_append()
        state0.finalize_and_add_block(b4)
        self.assertGreater(b4.header.height, b00.header.height)
        self.assertEqual(state0.header_tip, b00.header)

    def test_shard_state_add_root_block(self):
        id1 = Identity.create_random_identity()
        acc1 = Address.create_from_identity(id1, full_shard_key=0)

        env0 = get_test_env(genesis_account=acc1, genesis_minor_quarkash=10000000)
        env1 = get_test_env(genesis_account=acc1, genesis_minor_quarkash=10000000)
        state0 = create_default_shard_state(env=env0, shard_id=0)
        state1 = create_default_shard_state(env=env1, shard_id=1)

        genesis = state0.header_tip
        # Add one block and prepare a fork
        b0 = state0.get_tip().create_block_to_append(address=acc1)
        b2 = state0.get_tip().create_block_to_append(
            address=Address.create_empty_account()
        )

        state0.finalize_and_add_block(b0)
        state0.finalize_and_add_block(b2)

        b1 = state1.get_tip().create_block_to_append()
        evm_state = state1.run_block(b1)
        b1.finalize(
            evm_state=evm_state,
            coinbase_amount_map=TokenBalanceMap(evm_state.block_fee_tokens),
        )

        # Add one empty root block
        empty_root = state0.root_tip.create_block_to_append().finalize()
        state0.add_root_block(empty_root)

        root_block = (
            state0.root_tip.create_block_to_append()
            .add_minor_block_header(genesis)
            .add_minor_block_header(b0.header)
            .add_minor_block_header(b1.header)
            .finalize()
        )
        root_block1 = (
            state0.root_tip.create_block_to_append()
            .add_minor_block_header(genesis)
            .add_minor_block_header(b2.header)
            .add_minor_block_header(b1.header)
            .finalize()
        )

        state0.add_root_block(root_block)

        b00 = b0.create_block_to_append()
        state0.finalize_and_add_block(b00)
        self.assertEqual(state0.header_tip, b00.header)

        # Create another fork that is much longer (however not confirmed by root_block)
        b3 = b2.create_block_to_append()
        state0.finalize_and_add_block(b3)
        b4 = b3.create_block_to_append()
        state0.finalize_and_add_block(b4)
        self.assertEqual(state0.header_tip, b00.header)
        self.assertEqual(state0.db.get_minor_block_by_height(2), b00)
        self.assertIsNone(state0.db.get_minor_block_by_height(3))

        b5 = b1.create_block_to_append()

        self.assertFalse(state0.add_root_block(root_block1))

        # Add one empty root block
        empty_root = root_block1.create_block_to_append().finalize()
        state0.add_root_block(empty_root)
        root_block2 = (
            empty_root.create_block_to_append()
            .add_minor_block_header(b3.header)
            .add_minor_block_header(b4.header)
            .add_minor_block_header(b5.header)
            .finalize()
        )

        self.assertTrue(state0.add_root_block(root_block2))
        self.assertEqual(state0.header_tip, b4.header)
        self.assertEqual(state0.meta_tip, b4.meta)
        self.assertEqual(state0.root_tip, root_block2.header)

        self.assertEqual(state0.db.get_minor_block_by_height(2), b3)
        self.assertEqual(state0.db.get_minor_block_by_height(3), b4)

    def test_shard_reorg_by_adding_root_block(self):
        id1 = Identity.create_random_identity()
        id2 = Identity.create_random_identity()
        acc1 = Address.create_from_identity(id1, full_shard_key=0)
        acc2 = Address.create_from_identity(id2, full_shard_key=0)

        env0 = get_test_env(genesis_account=acc1, genesis_minor_quarkash=10000000)
        state0 = create_default_shard_state(env=env0, shard_id=0)

        genesis = state0.header_tip
        # Add one block and include it in the root block
        b0 = state0.get_tip().create_block_to_append(address=acc1)
        b1 = state0.get_tip().create_block_to_append(address=acc2)

        root_block0 = (
            state0.root_tip.create_block_to_append()
            .add_minor_block_header(genesis)
            .add_minor_block_header(b0.header)
            .finalize()
        )
        root_block1 = (
            state0.root_tip.create_block_to_append()
            .add_minor_block_header(genesis)
            .add_minor_block_header(b1.header)
            .finalize()
        )

        state0.finalize_and_add_block(b0)
        state0.add_root_block(root_block0)
        self.assertEqual(state0.header_tip, b0.header)

        state0.finalize_and_add_block(b1)
        self.assertEqual(state0.header_tip, b0.header)

        # Add another root block with higher TD
        root_block1.header.total_difficulty += root_block1.header.difficulty
        root_block1.header.difficulty *= 2

        self.assertTrue(state0.add_root_block(root_block1))
        self.assertEqual(state0.header_tip, b1.header)
        self.assertEqual(state0.meta_tip, b1.meta)
        self.assertEqual(state0.root_tip, root_block1.header)
        self.assertEqual(state0.evm_state.trie.root_hash, b1.meta.hash_evm_state_root)

    def test_shard_state_add_root_block_too_many_minor_blocks(self):
        id1 = Identity.create_random_identity()
        acc1 = Address.create_from_identity(id1, full_shard_key=0)

        env = get_test_env(
            genesis_account=acc1, genesis_minor_quarkash=10000000, shard_size=1
        )
        state = create_default_shard_state(env=env, shard_id=0)

        max_mblock_in_rblock = state.shard_config.max_blocks_per_shard_in_one_root_block

        headers = [state.header_tip]
        for i in range(max_mblock_in_rblock):
            b = state.get_tip().create_block_to_append(address=acc1)
            state.finalize_and_add_block(b)
            headers.append(b.header)

        root_block = (
            state.root_tip.create_block_to_append()
            .extend_minor_block_header_list(headers)
            .finalize()
        )

        # Too many blocks
        with self.assertRaisesRegexp(
            ValueError, "too many minor blocks in the root block"
        ):
            state.add_root_block(root_block)

        self.assertEqual(
            state.get_unconfirmed_header_list(), headers[:max_mblock_in_rblock]
        )

        # 10 blocks is okay
        root_block.minor_block_header_list = headers[:max_mblock_in_rblock]
        root_block.finalize()
        state.add_root_block(root_block)

    def test_shard_state_fork_resolve_with_higher_root_chain(self):
        id1 = Identity.create_random_identity()
        acc1 = Address.create_from_identity(id1, full_shard_key=0)

        env = get_test_env(genesis_account=acc1, genesis_minor_quarkash=10000000)
        state = create_default_shard_state(env=env, shard_id=0)

        b0 = state.get_tip()  # genesis
        root_block = (
            state.root_tip.create_block_to_append()
            .add_minor_block_header(b0.header)
            .finalize()
        )

        self.assertEqual(state.header_tip, b0.header)
        self.assertTrue(state.add_root_block(root_block))

        b1 = state.get_tip().create_block_to_append()
        b2 = state.get_tip().create_block_to_append(nonce=1)
        b2.header.hash_prev_root_block = root_block.header.get_hash()
        b3 = state.get_tip().create_block_to_append(nonce=2)
        b3.header.hash_prev_root_block = root_block.header.get_hash()

        state.finalize_and_add_block(b1)
        self.assertEqual(state.header_tip, b1.header)

        # Fork happens, although they have the same height, b2 survives since it confirms root block
        state.finalize_and_add_block(b2)
        self.assertEqual(state.header_tip, b2.header)

        # b3 confirms the same root block as b2, so it will not override b2
        state.finalize_and_add_block(b3)
        self.assertEqual(state.header_tip, b2.header)

    def test_shard_state_difficulty(self):
        env = get_test_env()
        for shard_config in env.quark_chain_config.shards.values():
            shard_config.GENESIS.DIFFICULTY = 10000

        env.quark_chain_config.SKIP_MINOR_DIFFICULTY_CHECK = False
        diff_calc = EthDifficultyCalculator(cutoff=9, diff_factor=2048, minimum_diff=1)
        env.quark_chain_config.NETWORK_ID = (
            1
        )  # other network ids will skip difficulty check
        state = create_default_shard_state(env=env, shard_id=0, diff_calc=diff_calc)

        # Check new difficulty
        b0 = state.create_block_to_mine(state.header_tip.create_time + 8)
        self.assertEqual(
            b0.header.difficulty,
            state.header_tip.difficulty // 2048 + state.header_tip.difficulty,
        )
        b0 = state.create_block_to_mine(state.header_tip.create_time + 9)
        self.assertEqual(b0.header.difficulty, state.header_tip.difficulty)
        b0 = state.create_block_to_mine(state.header_tip.create_time + 17)
        self.assertEqual(b0.header.difficulty, state.header_tip.difficulty)
        b0 = state.create_block_to_mine(state.header_tip.create_time + 24)
        self.assertEqual(
            b0.header.difficulty,
            state.header_tip.difficulty - state.header_tip.difficulty // 2048,
        )
        b0 = state.create_block_to_mine(state.header_tip.create_time + 35)
        self.assertEqual(
            b0.header.difficulty,
            state.header_tip.difficulty - state.header_tip.difficulty // 2048 * 2,
        )

    def test_shard_state_recovery_from_root_block(self):
        id1 = Identity.create_random_identity()
        acc1 = Address.create_from_identity(id1, full_shard_key=0)

        env = get_test_env(genesis_account=acc1, genesis_minor_quarkash=10000000)
        state = create_default_shard_state(env=env, shard_id=0)

        block_headers = [state.header_tip]
        block_meta = [state.meta_tip]
        for i in range(12):
            b = state.get_tip().create_block_to_append(address=acc1)
            state.finalize_and_add_block(b)
            block_headers.append(b.header)
            block_meta.append(b.meta)

        # add a fork
        b1 = state.db.get_minor_block_by_height(3)
        b1.header.create_time += 1
        state.finalize_and_add_block(b1)
        self.assertEqual(state.db.get_minor_block_by_hash(b1.header.get_hash()), b1)

        root_block = state.root_tip.create_block_to_append()
        root_block.minor_block_header_list = block_headers[:5]
        root_block.finalize()

        state.add_root_block(root_block)

        recovered_state = ShardState(env=env, full_shard_id=2 | 0)

        recovered_state.init_from_root_block(root_block)
        self.assertEqual(
            recovered_state.db.get_minor_block_by_hash(b1.header.get_hash()), b1
        )

        self.assertEqual(recovered_state.root_tip, root_block.header)
        self.assertEqual(recovered_state.header_tip, block_headers[4])
        self.assertEqual(recovered_state.confirmed_header_tip, block_headers[4])
        self.assertEqual(recovered_state.meta_tip, block_meta[4])
        self.assertEqual(
            recovered_state.evm_state.trie.root_hash, block_meta[4].hash_evm_state_root
        )

    def test_shard_state_recovery_from_genesis(self):
        id1 = Identity.create_random_identity()
        acc1 = Address.create_from_identity(id1, full_shard_key=0)

        env = get_test_env(genesis_account=acc1, genesis_minor_quarkash=10000000)
        state = create_default_shard_state(env=env, shard_id=0)

        block_headers = [state.header_tip]
        block_meta = [state.meta_tip]
        for i in range(12):
            b = state.get_tip().create_block_to_append(address=acc1)
            state.finalize_and_add_block(b)
            block_headers.append(b.header)
            block_meta.append(b.meta)

        # Add a few empty root blocks
        root_block = None
        for i in range(3):
            root_block = state.root_tip.create_block_to_append()
            root_block.finalize()
            state.add_root_block(root_block)

        recovered_state = ShardState(env=env, full_shard_id=2 | 0)

        # expect to recover from genesis
        recovered_state.init_from_root_block(root_block)

        genesis = state.db.get_minor_block_by_height(0)
        self.assertEqual(recovered_state.root_tip, root_block.header)
        self.assertEqual(recovered_state.header_tip, genesis.header)
        self.assertIsNone(recovered_state.confirmed_header_tip)
        self.assertEqual(recovered_state.meta_tip, genesis.meta)
        self.assertEqual(
            recovered_state.evm_state.trie.root_hash, genesis.meta.hash_evm_state_root
        )

    def test_add_block_receipt_root_not_match(self):
        id1 = Identity.create_random_identity()
        acc1 = Address.create_from_identity(id1)
        acc3 = Address.create_random_account(full_shard_key=0)

        env = get_test_env(genesis_account=acc1, genesis_minor_quarkash=10000000)
        state = create_default_shard_state(env=env)

        b1 = state.create_block_to_mine(address=acc3)

        # Should succeed
        state.finalize_and_add_block(b1)
        evm_state = state.run_block(b1)
        b1.finalize(
            evm_state=evm_state, coinbase_amount_map=b1.header.coinbase_amount_map
        )
        b1.meta.hash_evm_receipt_root = bytes(32)

    def test_not_update_tip_on_root_fork(self):
        """ block's hash_prev_root_block must be on the same chain with root_tip to update tip.

                 +--+
              a. |r1|
                /+--+
               /   |
        +--+  /  +--+    +--+
        |r0|<----|m1|<---|m2| c.
        +--+  \  +--+    +--+
               \   |      |
                \+--+     |
              b. |r2|<----+
                 +--+

        Initial state: r0 <- m1
        Then adding r1, r2, m2 should not make m2 the tip because r1 is the root tip and r2 and r1
        are not on the same root chain.
        """
        id1 = Identity.create_random_identity()
        acc1 = Address.create_from_identity(id1, full_shard_key=0)
        env = get_test_env(genesis_account=acc1, genesis_minor_quarkash=10000000)
        state = create_default_shard_state(env=env, shard_id=0)

        # m1 is the genesis block
        m1 = state.db.get_minor_block_by_height(0)

        r1 = state.root_tip.create_block_to_append()
        r2 = state.root_tip.create_block_to_append()
        r1.minor_block_header_list.append(m1.header)
        r1.finalize()

        state.add_root_block(r1)

        r2.minor_block_header_list.append(m1.header)
        r2.header.create_time = r1.header.create_time + 1  # make r2, r1 different
        r2.finalize()
        self.assertNotEqual(r1.header.get_hash(), r2.header.get_hash())

        state.add_root_block(r2)

        self.assertEqual(state.root_tip, r1.header)

        m2 = m1.create_block_to_append(address=acc1)
        m2.header.hash_prev_root_block = r2.header.get_hash()

        state.finalize_and_add_block(m2)
        # m2 is added
        self.assertEqual(state.db.get_minor_block_by_hash(m2.header.get_hash()), m2)
        # but m1 should still be the tip
        self.assertEqual(state.header_tip, m1.header)

    def test_add_root_block_revert_header_tip(self):
        """ block's hash_prev_root_block must be on the same chain with root_tip to update tip.

                 +--+
                 |r1|<-------------+
                /+--+              |
               /   |               |
        +--+  /  +--+    +--+     +--+
        |r0|<----|m1|<---|m2| <---|m3|
        +--+  \  +--+    +--+     +--+
          |    \   |       \
          |     \+--+.     +--+
          |      |r2|<-----|r3| (r3 includes m2)
          |      +--+      +--+
          |
          |      +--+
          +-----+|r4| (r4 includes m1)
                 +--+

        Initial state: r0 <- m1 <- m2
        Adding r1, r2, m3 makes r1 the root_tip, m3 the header_tip
        Adding r3 should change the root_tip to r3, header_tip to m2
        Adding r4 (greater total diff) will reset root_tip to r4, header_tip to m2
        """
        id1 = Identity.create_random_identity()
        acc1 = Address.create_from_identity(id1, full_shard_key=0)
        env = get_test_env(genesis_account=acc1, genesis_minor_quarkash=10000000)
        state = create_default_shard_state(env=env, shard_id=0)

        # m1 is the genesis block
        m1 = state.db.get_minor_block_by_height(0)

        m2 = state.get_tip().create_block_to_append(address=acc1)
        state.finalize_and_add_block(m2)

        r0 = state.root_tip
        r1 = r0.create_block_to_append()
        r2 = r0.create_block_to_append()
        r1.minor_block_header_list.append(m1.header)
        r1.finalize()

        state.add_root_block(r1)

        r2.minor_block_header_list.append(m1.header)
        r2.header.create_time = r1.header.create_time + 1  # make r2, r1 different
        r2.finalize()
        self.assertNotEqual(r1.header.get_hash(), r2.header.get_hash())

        state.add_root_block(r2)

        self.assertEqual(state.root_tip, r1.header)

        m3 = state.create_block_to_mine(address=acc1)
        self.assertEqual(m3.header.hash_prev_root_block, r1.header.get_hash())
        state.finalize_and_add_block(m3)

        r3 = r2.create_block_to_append(address=acc1)
        r3.add_minor_block_header(m2.header)
        r3.finalize()
        state.add_root_block(r3)
        self.assertEqual(state.root_tip, r3.header)
        self.assertEqual(state.header_tip, m2.header)

        # greater total diff
        r4 = r0.create_block_to_append(difficulty=r3.header.total_difficulty * 2)
        r4.minor_block_header_list.append(m1.header)
        r4.finalize()
        state.add_root_block(r4)
        self.assertEqual(state.root_tip, r4.header)
        self.assertEqual(state.header_tip, m2.header)

    def test_posw_fetch_previous_coinbase_address(self):
        acc = Address.create_from_identity(
            Identity.create_random_identity(), full_shard_key=0
        )
        env = get_test_env(genesis_account=acc, genesis_minor_quarkash=0)
        state = create_default_shard_state(env=env, shard_id=0, posw_override=True)

        m = state.get_tip().create_block_to_append(address=acc)
        coinbase_blockcnt = state._get_posw_coinbase_blockcnt(
            m.header.hash_prev_minor_block
        )
        self.assertEqual(len(coinbase_blockcnt), 1)  # Genesis
        state.finalize_and_add_block(m)

        # Note PoSW window size is 3, configured in `create_default_shard_state`
        prev_addr = None
        for i in range(4):
            random_acc = Address.create_random_account(full_shard_key=0)
            m = state.get_tip().create_block_to_append(address=random_acc)
            coinbase_blockcnt = state._get_posw_coinbase_blockcnt(
                m.header.hash_prev_minor_block
            )
            self.assertEqual(len(coinbase_blockcnt), 2)
            # Count should all equal 1
            self.assertEqual(len(set(coinbase_blockcnt.values())), 1)
            self.assertEqual(list(coinbase_blockcnt.values())[0], 1)
            if prev_addr:  # Should always contain previous block's coinbase
                self.assertTrue(prev_addr in coinbase_blockcnt)
            state.finalize_and_add_block(m)
            prev_addr = random_acc.recipient

        # Cached should have certain items (>= 5)
        self.assertGreaterEqual(len(state.coinbase_addr_cache), 5)

    def test_posw_coinbase_send_under_limit(self):
        id1 = Identity.create_random_identity()
        acc1 = Address.create_from_identity(id1, full_shard_key=0)
        id2 = Identity.create_random_identity()
        acc2 = Address.create_from_identity(id2, full_shard_key=0)
        env = get_test_env(genesis_account=acc1, genesis_minor_quarkash=0)
        state = create_default_shard_state(env=env, shard_id=0, posw_override=True)
        state.shard_config.COINBASE_AMOUNT = 8
        state.shard_config.POSW_CONFIG.TOTAL_STAKE_PER_BLOCK = 2
        state.shard_config.POSW_CONFIG.WINDOW_SIZE = 4

        # Add a root block to have all the shards initialized, also include the genesis from
        # another shard to allow x-shard tx TO that shard
        root_block = state.root_tip.create_block_to_append()
        root_block.add_minor_block_header(
            create_default_shard_state(env=env, shard_id=1).header_tip
        )
        state.add_root_block(root_block.finalize())

        m = state.get_tip().create_block_to_append(address=acc1)
        state.finalize_and_add_block(m)
        self.assertEqual(len(state.evm_state.sender_disallow_map), 2)
        self.assertEqual(
            state.get_token_balance(acc1.recipient, self.genesis_token),
            state.shard_config.COINBASE_AMOUNT // 2,  # tax rate is 0.5
        )

        self.assertEqual(
            state.evm_state.sender_disallow_map, {bytes(20): 2, acc1.recipient: 2}
        )

        # Try to send money from that account
        tx0 = create_transfer_transaction(
            shard_state=state,
            key=id1.get_key(),
            from_address=acc1,
            to_address=Address.create_empty_account(0),
            value=1,
            gas=21000,
            gas_price=0,
        )
        res = state.execute_tx(tx0, acc1)
        self.assertIsNotNone(res, "tx should succeed")

        # Create a block including that tx, receipt should also report error
        self.assertTrue(state.add_tx(tx0))
        m = state.create_block_to_mine(address=acc2)
        state.finalize_and_add_block(m)
        self.assertEqual(
            state.get_token_balance(acc1.recipient, self.genesis_token),
            state.shard_config.COINBASE_AMOUNT // 2 - 1,  # tax rate is 0.5
        )
        self.assertEqual(
            state.evm_state.sender_disallow_map,
            {bytes(20): 2, acc1.recipient: 2, acc2.recipient: 2},
        )

        tx1 = create_transfer_transaction(
            shard_state=state,
            key=id1.get_key(),
            from_address=acc1,
            to_address=Address.create_empty_account(0),
            value=2,
            gas=21000,
            gas_price=0,
        )
        res = state.execute_tx(tx1)
        self.assertIsNone(res, "tx should fail")

        # Create a block including that tx, receipt should also report error
        self.assertTrue(state.add_tx(tx1))
        m = state.create_block_to_mine(address=acc2)
        state.finalize_and_add_block(m)
        self.assertEqual(
            state.get_token_balance(acc1.recipient, self.genesis_token),
            state.shard_config.COINBASE_AMOUNT // 2 - 1,  # tax rate is 0.5
        )
        self.assertEqual(
            state.get_token_balance(acc2.recipient, self.genesis_token),
            state.shard_config.COINBASE_AMOUNT,  # tax rate is 0.5
        )
        self.assertEqual(
            state.evm_state.sender_disallow_map, {acc1.recipient: 2, acc2.recipient: 4}
        )

        tx2 = create_transfer_transaction(
            shard_state=state,
            key=id2.get_key(),
            from_address=acc2,
            to_address=Address.create_empty_account(0),
            value=5,
            gas=21000,
            gas_price=0,
        )
        res = state.execute_tx(tx2)
        self.assertIsNone(res, "tx should fail")

        tx3 = create_transfer_transaction(
            shard_state=state,
            key=id2.get_key(),
            from_address=acc2,
            to_address=Address.create_empty_account(0),
            value=4,
            gas=21000,
            gas_price=0,
        )
        res = state.execute_tx(tx3, acc2)
        self.assertIsNotNone(res, "tx should succeed")

    def test_posw_coinbase_send_equal_locked(self):
        id1 = Identity.create_random_identity()
        acc1 = Address.create_from_identity(id1, full_shard_key=0)
        env = get_test_env(genesis_account=acc1, genesis_minor_quarkash=0)
        state = create_default_shard_state(env=env, shard_id=0, posw_override=True)
        state.shard_config.COINBASE_AMOUNT = 10
        state.shard_config.POSW_CONFIG.TOTAL_STAKE_PER_BLOCK = 2
        state.shard_config.POSW_CONFIG.WINDOW_SIZE = 4

        # Add a root block to have all the shards initialized, also include the genesis from
        # another shard to allow x-shard tx TO that shard
        root_block = state.root_tip.create_block_to_append()
        root_block.add_minor_block_header(
            create_default_shard_state(env=env, shard_id=1).header_tip
        )
        state.add_root_block(root_block.finalize())

        m = state.create_block_to_mine(address=acc1)
        state.finalize_and_add_block(m)

        self.assertEqual(len(state.evm_state.sender_disallow_map), 2)
        self.assertEqual(
            state.get_token_balance(acc1.recipient, self.genesis_token),
            state.shard_config.COINBASE_AMOUNT // 2,  # tax rate is 0.5
        )

        self.assertEqual(
            state.evm_state.sender_disallow_map, {bytes(20): 2, acc1.recipient: 2}
        )

        # Try to send money from that account, the expected locked tokens are 4
        tx0 = create_transfer_transaction(
            shard_state=state,
            key=id1.get_key(),
            from_address=acc1,
            to_address=Address.create_empty_account(0),
            value=1,
            gas=21000,
            gas_price=0,
        )
        state.tx_queue.add_transaction(tx0)

        m = state.create_block_to_mine(address=acc1)
        state.finalize_and_add_block(m)

        r = state.get_transaction_receipt(tx0.get_hash())
        self.assertEqual(r[2].success, b"\x01")  # Success

        self.assertEqual(
            state.get_token_balance(acc1.recipient, self.genesis_token),
            state.shard_config.COINBASE_AMOUNT - 1,
        )

    def test_posw_coinbase_send_above_locked(self):
        id1 = Identity.create_random_identity()
        acc1 = Address.create_from_identity(id1, full_shard_key=0)
        acc2 = Address.create_from_identity(id1, full_shard_key=1 << 16)
        env = get_test_env(genesis_account=acc1, genesis_minor_quarkash=1000000)
        state = create_default_shard_state(env=env, shard_id=0, posw_override=True)
        state.shard_config.COINBASE_AMOUNT = 10
        state.shard_config.POSW_CONFIG.TOTAL_STAKE_PER_BLOCK = 500000
        state.shard_config.POSW_CONFIG.WINDOW_SIZE = 4

        # Add a root block to have all the shards initialized, also include the genesis from
        # another shard to allow x-shard tx TO that shard
        root_block = state.root_tip.create_block_to_append()
        root_block.add_minor_block_header(
            create_default_shard_state(env=env, shard_id=1).header_tip
        )
        state.add_root_block(root_block.finalize())

        m = state.create_block_to_mine(address=acc1)
        state.finalize_and_add_block(m)

        self.assertEqual(len(state.evm_state.sender_disallow_map), 2)
        self.assertEqual(
            state.get_token_balance(acc1.recipient, self.genesis_token),
            1000000 + state.shard_config.COINBASE_AMOUNT // 2,  # tax rate is 0.5
        )

        self.assertEqual(
            state.evm_state.sender_disallow_map,
            {bytes(20): 500000, acc1.recipient: 500000},
        )

        # Try to send money from that account, the expected locked tokens are 2 * 500000
        tx0 = create_transfer_transaction(
            shard_state=state,
            key=id1.get_key(),
            from_address=acc1,
            to_address=Address.create_empty_account(0),
            value=100,
            gas=21000,
            gas_price=0,
        )
        self.assertTrue(state.add_tx(tx0))
        tx1 = create_transfer_transaction(
            shard_state=state,
            key=id1.get_key(),
            from_address=acc1,
            to_address=acc2,
            value=2,
            gas=30000,
            gas_price=1,
            nonce=tx0.tx.to_evm_tx().nonce + 1,
        )
        self.assertTrue(state.add_tx(tx1))

        m = state.create_block_to_mine(address=acc1)
        self.assertEqual(len(m.tx_list), 2)
        state.finalize_and_add_block(m)

        r0 = state.get_transaction_receipt(tx0.get_hash())
        self.assertEqual(r0[2].success, b"")  # Failure
        r1 = state.get_transaction_receipt(tx1.get_hash())
        self.assertEqual(r1[2].success, b"")  # Failure

        self.assertEqual(
            state.get_token_balance(acc1.recipient, self.genesis_token),
            1000000
            + state.shard_config.COINBASE_AMOUNT
            - 30000 // 2,  # tax rate is 0.5
        )

    def test_posw_validate_minor_block_seal(self):
        acc = Address(b"\x01" * 20, full_shard_key=0)
        env = get_test_env(genesis_account=acc, genesis_minor_quarkash=256)
        state = create_default_shard_state(env=env, shard_id=0, posw_override=True)
        # Force PoSW
        state.shard_config.CONSENSUS_TYPE = ConsensusType.POW_DOUBLESHA256
        state.shard_config.POSW_CONFIG.TOTAL_STAKE_PER_BLOCK = 1
        state.shard_config.POSW_CONFIG.WINDOW_SIZE = 256
        state.shard_config.POSW_CONFIG.DIFF_DIVIDER = 1000

        self.assertEqual(
            state.get_token_balance(acc.recipient, self.genesis_token), 256
        )
        genesis = Address(bytes(20), 0)
        self.assertEqual(
            state.get_token_balance(genesis.recipient, self.genesis_token), 0
        )

        # Genesis already has 1 block but zero stake, so no change to block diff
        m = state.get_tip().create_block_to_append(address=genesis, difficulty=1000)
        with self.assertRaises(ValueError):
            state.finalize_and_add_block(m)

        # Total stake * block PoSW is 256, so acc should pass the check no matter
        # how many blocks he mined before
        for i in range(4):
            for nonce in range(4):  # Try different nonce
                m = state.get_tip().create_block_to_append(
                    address=acc, difficulty=1000, nonce=nonce
                )
                state.validate_minor_block_seal(m)
            state.finalize_and_add_block(m)
            b1, extra1 = state.get_minor_block_by_hash(m.header.get_hash(), True)
            b2, extra2 = state.get_minor_block_by_height(m.header.height, True)
            self.assertTrue(m.header == b1.header == b2.header)
            self.assertDictEqual(extra1, extra2)
            self.assertEqual(extra1["effective_difficulty"], 1000 / 1000)
            self.assertEqual(extra1["posw_mineable_blocks"], 256)
            self.assertEqual(extra1["posw_mined_blocks"], i + 1)

    def test_posw_window_edge_cases(self):
        acc = Address(b"\x01" * 20, full_shard_key=0)
        env = get_test_env(genesis_account=acc, genesis_minor_quarkash=500)
        state = create_default_shard_state(
            env=env, shard_id=0, posw_override=True, no_coinbase=True
        )
        # Force PoSW
        state.shard_config.CONSENSUS_TYPE = ConsensusType.POW_DOUBLESHA256
        state.shard_config.POSW_CONFIG.TOTAL_STAKE_PER_BLOCK = 500
        state.shard_config.POSW_CONFIG.WINDOW_SIZE = 2
        state.shard_config.POSW_CONFIG.DIFF_DIVIDER = 1000

        # Use 0 to denote blocks mined by others, 1 for blocks mined by acc,
        # stake * state per block = 1 for acc, 0 <- [curr], so current block
        # should enjoy the diff adjustment
        m = state.get_tip().create_block_to_append(address=acc, difficulty=1000)
        state.finalize_and_add_block(m)

        # Make sure stakes didn't change
        self.assertEqual(
            state.get_token_balance(acc.recipient, self.genesis_token), 500
        )
        # 0 <- 1 <- [curr], the window already has one block with PoSW benefit,
        # mining new blocks should fail
        m = state.get_tip().create_block_to_append(address=acc, difficulty=1000)
        with self.assertRaises(ValueError):
            state.finalize_and_add_block(m)

    def test_incorrect_coinbase_amount(self):
        env = get_test_env()
        state = create_default_shard_state(env=env)

        # Add a root block to have all the shards initialized
        root_block = state.root_tip.create_block_to_append().finalize()
        state.add_root_block(root_block)

        b = state.create_block_to_mine()
        evm_state = state.run_block(b)
        b.finalize(
            evm_state=evm_state,
            coinbase_amount_map=state.get_coinbase_amount_map(b.header.height),
        )
        state.add_block(b)

        b = state.create_block_to_mine()
        wrong_coinbase = state.get_coinbase_amount_map(b.header.height)
        wrong_coinbase.add({self.genesis_token: +1})
        b.finalize(evm_state=evm_state, coinbase_amount_map=wrong_coinbase)
        with self.assertRaises(ValueError):
            state.add_block(b)

    def test_shard_coinbase_decay(self):
        env = get_test_env()
        state = create_default_shard_state(env=env)
        coinbase = state.get_coinbase_amount_map(state.shard_config.EPOCH_INTERVAL)
        self.assertEqual(
            coinbase.balance_map,
            {
                env.quark_chain_config.genesis_token: state.shard_config.COINBASE_AMOUNT
                * env.quark_chain_config.BLOCK_REWARD_DECAY_FACTOR
                * env.quark_chain_config.REWARD_TAX_RATE
            },
        )
        coinbase = state.get_coinbase_amount_map(state.shard_config.EPOCH_INTERVAL + 1)
        self.assertEqual(
            coinbase.balance_map,
            {
                env.quark_chain_config.genesis_token: state.shard_config.COINBASE_AMOUNT
                * env.quark_chain_config.BLOCK_REWARD_DECAY_FACTOR
                * env.quark_chain_config.REWARD_TAX_RATE
            },
        )
        coinbase = state.get_coinbase_amount_map(state.shard_config.EPOCH_INTERVAL * 2)
        self.assertEqual(
            coinbase.balance_map,
            {
                env.quark_chain_config.genesis_token: state.shard_config.COINBASE_AMOUNT
                * env.quark_chain_config.BLOCK_REWARD_DECAY_FACTOR ** 2
                * env.quark_chain_config.REWARD_TAX_RATE
            },
        )

    def test_enable_tx_timestamp(self):
        # whitelist acc1, make tx to acc2
        # but do not whitelist acc2 and tx fails
        id1 = Identity.create_random_identity()
        acc1 = Address.create_from_identity(id1, full_shard_key=0)
        id2 = Identity.create_random_identity()
        acc2 = Address.create_from_identity(id2, full_shard_key=0)
        acc3 = Address.create_random_account(full_shard_key=0)

        env = get_test_env(genesis_account=acc1, genesis_minor_quarkash=10000000)
        state = create_default_shard_state(env=env)

        # Add a root block to have all the shards initialized
        root_block = state.root_tip.create_block_to_append().finalize()
        state.add_root_block(root_block)

        tx = create_transfer_transaction(
            shard_state=state,
            key=id1.get_key(),
            from_address=acc1,
            to_address=acc2,
            value=5000000,
            gas=50000,
        )
        self.assertTrue(state.add_tx(tx))

        b1 = state.create_block_to_mine()
        self.assertEqual(len(b1.tx_list), 1)

        env.quark_chain_config.ENABLE_TX_TIMESTAMP = b1.header.create_time + 100
        env.quark_chain_config.TX_WHITELIST_SENDERS = [acc1.recipient.hex()]
        b2 = state.create_block_to_mine()
        self.assertEqual(len(b2.tx_list), 1)
        state.finalize_and_add_block(b2)

        tx2 = create_transfer_transaction(
            shard_state=state,
            key=id2.get_key(),
            from_address=acc2,
            to_address=acc3,
            value=12345,
            gas=50000,
        )
        env.quark_chain_config.ENABLE_TX_TIMESTAMP = None
        self.assertTrue(state.add_tx(tx2))
        b3 = state.create_block_to_mine()
        self.assertEqual(len(b3.tx_list), 1)
        env.quark_chain_config.ENABLE_TX_TIMESTAMP = b1.header.create_time + 100
        b4 = state.create_block_to_mine()
        self.assertEqual(len(b4.tx_list), 0)

        with self.assertRaisesRegexp(
            RuntimeError, "unwhitelisted senders not allowed before tx is enabled"
        ):
            state.finalize_and_add_block(b3)

    def test_enable_evm_timestamp_with_contract_create(self):
        id1 = Identity.create_random_identity()
        acc1 = Address.create_from_identity(id1, full_shard_key=0)
        acc2 = Address.create_random_account(full_shard_key=0)

        env = get_test_env(genesis_account=acc1, genesis_minor_quarkash=10000000)
        state = create_default_shard_state(env=env)

        # Add a root block to have all the shards initialized
        root_block = state.root_tip.create_block_to_append().finalize()
        state.add_root_block(root_block)

        tx = create_contract_creation_transaction(
            shard_state=state, key=id1.get_key(), from_address=acc1, to_full_shard_key=0
        )
        self.assertTrue(state.add_tx(tx))

        b1 = state.create_block_to_mine()
        self.assertEqual(len(b1.tx_list), 1)

        env.quark_chain_config.ENABLE_EVM_TIMESTAMP = b1.header.create_time + 100
        b2 = state.create_block_to_mine()
        self.assertEqual(len(b2.tx_list), 0)

        with self.assertRaisesRegexp(
            RuntimeError, "smart contract tx is not allowed before evm is enabled"
        ):
            state.finalize_and_add_block(b1)

    def test_enable_evm_timestamp_with_contract_call(self):
        id1 = Identity.create_random_identity()
        acc1 = Address.create_from_identity(id1, full_shard_key=0)
        acc2 = Address.create_random_account(full_shard_key=0)

        env = get_test_env(genesis_account=acc1, genesis_minor_quarkash=10000000)
        state = create_default_shard_state(env=env)

        # Add a root block to have all the shards initialized
        root_block = state.root_tip.create_block_to_append().finalize()
        state.add_root_block(root_block)

        tx = create_transfer_transaction(
            shard_state=state,
            key=id1.get_key(),
            from_address=acc1,
            to_address=acc2,
            value=12345,
            gas=50000,
            data=b"1234",
        )
        self.assertTrue(state.add_tx(tx))

        b1 = state.create_block_to_mine()
        self.assertEqual(len(b1.tx_list), 1)

        env.quark_chain_config.ENABLE_EVM_TIMESTAMP = b1.header.create_time + 100
        b2 = state.create_block_to_mine()
        self.assertEqual(len(b2.tx_list), 0)

        with self.assertRaisesRegexp(
            RuntimeError, "smart contract tx is not allowed before evm is enabled"
        ):
            state.finalize_and_add_block(b1)

    def test_qkchashx_qkchash_with_rotation_stats(self):
        id1 = Identity.create_random_identity()
        acc1 = Address.create_from_identity(id1, full_shard_key=0)

        env = get_test_env(genesis_account=acc1, genesis_minor_quarkash=10000000)
        state = create_default_shard_state(env=env)
        state.shard_config.CONSENSUS_TYPE = ConsensusType.POW_QKCHASH
        # set the initial enabled Qkchashx block height to one
        state.env.quark_chain_config.ENABLE_QKCHASHX_HEIGHT = 1

        # generate and mine a minor block
        def _testcase_generate_and_mine_minor_block(qkchash_with_rotation_stats):
            block = state.get_tip().create_block_to_append(address=acc1, difficulty=5)
            evm_state = state.run_block(block)
            coinbase_amount_map = state.get_coinbase_amount_map(block.header.height)
            coinbase_amount_map.add(evm_state.block_fee_tokens)
            block.finalize(evm_state=evm_state, coinbase_amount_map=coinbase_amount_map)

            # mine the block using QkchashMiner
            miner = QkchashMiner(
                1,
                5,
                block.header.get_hash_for_mining(),
                qkchash_with_rotation_stats=qkchash_with_rotation_stats,
            )
            nonce_found, mixhash = miner.mine(rounds=100)
            block.header.nonce = int.from_bytes(nonce_found, byteorder="big")
            block.header.mixhash = mixhash
            return block

        b1 = _testcase_generate_and_mine_minor_block(True)
        # validate the minor block and make sure it works for qkchashX using the new flag
        validate_seal(
            b1.header, ConsensusType.POW_QKCHASH, qkchash_with_rotation_stats=True
        )
        with self.assertRaises(ValueError):
            validate_seal(
                b1.header, ConsensusType.POW_QKCHASH, qkchash_with_rotation_stats=False
            )
        state.finalize_and_add_block(b1)

        # change the enabled Qkchashx block height and make sure it works for original qkchash
        state.env.quark_chain_config.ENABLE_QKCHASHX_HEIGHT = 100

        b2 = _testcase_generate_and_mine_minor_block(False)
        validate_seal(
            b2.header, ConsensusType.POW_QKCHASH, qkchash_with_rotation_stats=False
        )
        with self.assertRaises(ValueError):
            validate_seal(
                b2.header, ConsensusType.POW_QKCHASH, qkchash_with_rotation_stats=True
            )
        state.finalize_and_add_block(b2)

    def test_failed_transaction_gas(self):
        """in-shard revert contract transaction validating the failed transaction gas used
        """
        id1 = Identity.create_random_identity()
        acc1 = Address.create_from_identity(id1, full_shard_key=0)
        acc2 = Address.create_random_account(full_shard_key=0)

        env = get_test_env(
            genesis_account=acc1,
            genesis_minor_token_balances={self.genesis_token_str: 200 * 10 ** 18},
        )
        state = create_default_shard_state(env=env)
        # Create failed contract with revert operation
        contract_creation_with_revert_bytecode = (
            "6080604052348015600f57600080fd5b50600080fdfe"
        )
        """
        pragma solidity ^0.5.1;
        contract RevertContract {
            constructor() public {
                revert();
            }
        }
        """
        # This transaction cost is calculated by remix, which is different than the opcodes.GTXCOST due to revert.
        FAILED_TRANSACTION_COST = 54416
        tx = contract_creation_tx(
            shard_state=state,
            key=id1.get_key(),
            from_address=acc1,
            to_full_shard_key=acc1.full_shard_key,
            bytecode=contract_creation_with_revert_bytecode,
            gas_token_id=self.genesis_token,
            transfer_token_id=self.genesis_token,
        )
        # Should succeed
        self.assertTrue(state.add_tx(tx))
        b1 = state.create_block_to_mine(address=acc2)
        self.assertEqual(len(b1.tx_list), 1)

        state.finalize_and_add_block(b1)
        self.assertEqual(state.header_tip, b1.header)

        # Check receipts and make sure the transaction is failed
        self.assertEqual(len(state.evm_state.receipts), 1)
        self.assertEqual(state.evm_state.receipts[0].state_root, b"")
        self.assertEqual(state.evm_state.receipts[0].gas_used, FAILED_TRANSACTION_COST)

        # Make sure the FAILED_TRANSACTION_COST is consumed by the sender
        self.assertEqual(
            state.get_token_balance(id1.recipient, self.genesis_token),
            200 * 10 ** 18 - FAILED_TRANSACTION_COST,
        )
        # Make sure the accurate gas fee is obtained by the miner
        self.assertEqual(
            state.get_token_balance(acc2.recipient, self.genesis_token),
            self.get_after_tax_reward(FAILED_TRANSACTION_COST + self.shard_coinbase),
        )
        self.assertEqual(
            b1.header.coinbase_amount_map.balance_map,
            {
                env.quark_chain_config.genesis_token: self.get_after_tax_reward(
                    FAILED_TRANSACTION_COST + self.shard_coinbase
                )
            },
        )

    def test_skip_under_priced_tx_to_block(self):
        id1 = Identity.create_random_identity()
        acc1 = Address.create_from_identity(id1, full_shard_key=0)
        acc2 = Address.create_random_account(full_shard_key=0)

        # Price threshold for packing into blocks is 10
        env = get_test_env(genesis_account=acc1, genesis_minor_quarkash=10000000)
        env.quark_chain_config.MIN_MINING_GAS_PRICE = 10

        state = create_default_shard_state(env=env)

        # Add a root block to have all the shards initialized
        root_block = state.root_tip.create_block_to_append().finalize()
        state.add_root_block(root_block)

        # Under-priced
        tx = create_transfer_transaction(
            shard_state=state,
            key=id1.get_key(),
            from_address=acc1,
            to_address=acc2,
            value=12345,
            gas=50000,
            data=b"1234",
        )
        self.assertTrue(state.add_tx(tx))

        b1 = state.create_block_to_mine()
        self.assertEqual(len(b1.tx_list), 0)
        self.assertEqual(len(state.tx_queue), 0)

        # Qualified
        tx = create_transfer_transaction(
            shard_state=state,
            key=id1.get_key(),
            from_address=acc1,
            to_address=acc2,
            value=12345,
            gas=50000,
            data=b"1234",
            gas_price=11,
        )
        self.assertTrue(state.add_tx(tx))

        b1 = state.create_block_to_mine()
        self.assertEqual(len(b1.tx_list), 1)
        self.assertEqual(len(state.tx_queue), 1)

    def test_get_root_chain_stakes(self):
        id1 = Identity.create_random_identity()
        acc1 = Address.create_from_identity(id1, full_shard_key=0)
        env = get_test_env(genesis_account=acc1, genesis_minor_quarkash=10000000)
        state = create_default_shard_state(env=env)
        evm_state = state.evm_state  # type: EvmState

        # contract not deployed yet
        stakes, signer = state.get_root_chain_stakes(
            acc1.recipient, state.header_tip.get_hash(), mock_evm_state=evm_state
        )
        self.assertEqual(stakes, 0)
        self.assertEqual(signer, bytes(20))

        runtime_bytecode = ROOT_CHAIN_POSW_CONTRACT_BYTECODE
        runtime_start = runtime_bytecode.find(bytes.fromhex("608060405260"), 1)
        runtime_bytecode = runtime_bytecode[runtime_start:]
        env.quark_chain_config.ROOT_CHAIN_POSW_CONTRACT_BYTECODE_HASH = sha3_256(
            runtime_bytecode
        ).hex()
        contract_addr = SystemContract.ROOT_CHAIN_POSW.addr()
        evm_state.set_code(contract_addr, runtime_bytecode)
        evm_state.commit()

        # contract deployed, but no stakes. signer defaults to the recipient
        stakes, signer = state.get_root_chain_stakes(
            acc1.recipient, state.header_tip.get_hash(), mock_evm_state=evm_state
        )
        self.assertEqual(stakes, 0)
        self.assertEqual(signer, acc1.recipient)

        nonce = 0

        def tx_gen(value, data: str):
            nonlocal nonce
            ret = create_transfer_transaction(
                nonce=nonce,
                shard_state=state,
                key=id1.get_key(),
                from_address=acc1,
                to_address=Address(contract_addr, 0),
                value=value,
                gas=100000,
                gas_price=0,
                data=bytes.fromhex(data),
            ).tx.to_evm_tx()
            nonce += 1
            ret.set_quark_chain_config(env.quark_chain_config)
            return ret

        add_stake_tx = lambda v: tx_gen(v, "")
        set_signer_tx = lambda v, a: tx_gen(
            v, "6c19e783000000000000000000000000" + a.recipient.hex()
        )
        withdraw_tx = lambda: tx_gen(0, "853828b6")
        unlock_tx = lambda: tx_gen(0, "a69df4b5")
        lock_tx = lambda v: tx_gen(v, "f83d08ba")

        # add stakes and set signer
        tx0 = add_stake_tx(1234)
        success, _ = apply_transaction(evm_state, tx0, bytes(32))
        self.assertTrue(success)
        random_signer = Address.create_random_account()
        tx1 = set_signer_tx(4321, random_signer)
        success, _ = apply_transaction(evm_state, tx1, bytes(32))
        self.assertTrue(success)

        evm_state.commit()
        stakes, signer = state.get_root_chain_stakes(
            acc1.recipient, state.header_tip.get_hash(), mock_evm_state=evm_state
        )
        self.assertEqual(stakes, 1234 + 4321)
        self.assertEqual(signer, random_signer.recipient)

        # can't withdraw during locking
        tx2 = withdraw_tx()
        success, _ = apply_transaction(evm_state, tx2, bytes(32))
        self.assertFalse(success)

        # unlock should succeed
        tx3 = unlock_tx()
        success, _ = apply_transaction(evm_state, tx3, bytes(32))
        self.assertTrue(success)
        # but still can't withdraw
        tx4 = withdraw_tx()
        success, _ = apply_transaction(evm_state, tx4, bytes(32))
        self.assertFalse(success)
        # and can't add stakes or set signer either
        tx5 = add_stake_tx(100)
        success, _ = apply_transaction(evm_state, tx5, bytes(32))
        self.assertFalse(success)
        tx6 = set_signer_tx(0, acc1)
        success, _ = apply_transaction(evm_state, tx6, bytes(32))
        self.assertFalse(success)

        # now stakes should be 0 when unlocked
        evm_state.commit()
        stakes, signer = state.get_root_chain_stakes(
            acc1.recipient, state.header_tip.get_hash(), mock_evm_state=evm_state
        )
        self.assertEqual(stakes, 0)
        self.assertEqual(signer, bytes(20))

        # 4 days passed, should be able to withdraw
        evm_state.timestamp += 3600 * 24 * 4
        balance_before = evm_state.get_balance(acc1.recipient)
        tx7 = withdraw_tx()
        success, _ = apply_transaction(evm_state, tx7, bytes(32))
        self.assertTrue(success)
        balance_after = evm_state.get_balance(acc1.recipient)
        self.assertEqual(balance_before + 5555, balance_after)

        # lock again
        tx8 = lock_tx(42)
        success, _ = apply_transaction(evm_state, tx8, bytes(32))
        self.assertTrue(success)

        # should be able to get stakes
        evm_state.commit()
        stakes, signer = state.get_root_chain_stakes(
            acc1.recipient, state.header_tip.get_hash(), mock_evm_state=evm_state
        )
        self.assertEqual(stakes, 42)
        self.assertEqual(signer, random_signer.recipient)

    def test_remove_tx_from_queue_with_higher_nonce(self):
        id1 = Identity.create_random_identity()
        acc1 = Address.create_from_identity(id1, full_shard_key=0)
        acc2 = Address.create_random_account(full_shard_key=0)

        env = get_test_env(genesis_account=acc1, genesis_minor_quarkash=10000000)
        state = create_default_shard_state(env=env)

        tx1 = create_transfer_transaction(
            shard_state=state,
            key=id1.get_key(),
            from_address=acc1,
            to_address=acc2,
            value=11,
            nonce=1,
        )
        self.assertTrue(state.add_tx(tx1))

        tx2 = create_transfer_transaction(
            shard_state=state,
            key=id1.get_key(),
            from_address=acc1,
            to_address=acc2,
            value=22,
            nonce=1,
        )
        self.assertTrue(state.add_tx(tx2))

        tx3 = create_transfer_transaction(
            shard_state=state,
            key=id1.get_key(),
            from_address=acc1,
            to_address=acc2,
            value=33,
            nonce=0,
        )
        self.assertTrue(state.add_tx(tx3))

        self.assertEqual(len(state.tx_queue), 3)

        b0 = state.get_tip().create_block_to_append()
        b0.add_tx(tx3)
        b0.add_tx(tx1)

        self.assertEqual(len(b0.tx_list), 2)
        self.assertEqual(len(state.tx_queue), 3)

        state.finalize_and_add_block(b0)
        self.assertEqual(len(state.tx_queue), 0)

<<<<<<< HEAD
    def test_pay_as_gas_utility(self):
        id1 = Identity.create_random_identity()
        acc1 = Address.create_from_identity(id1, full_shard_key=0)
        env = get_test_env(genesis_account=acc1, genesis_minor_quarkash=10000000)
        state = create_default_shard_state(env=env)
        evm_state = state.evm_state

        # contract not deployed yet
        refund_percentage, gas_price = get_gas_utility_info(evm_state, 123, 1)
        self.assertEqual((refund_percentage, gas_price), (0, 0))

        runtime_bytecode = GENERAL_NATIVE_TOKEN_CONTRACT_BYTECODE
        runtime_start = runtime_bytecode.find(bytes.fromhex("608060405260"), 1)
        # get rid of the constructor argument
        runtime_bytecode = runtime_bytecode[runtime_start:-32]

        contract_addr = SystemContract.GENERAL_NATIVE_TOKEN.addr()
        evm_state.set_code(contract_addr, runtime_bytecode)
        # Set caller
        evm_state.set_storage_data(contract_addr, 0, contract_addr)
        # Set supervisor
        evm_state.set_storage_data(contract_addr, 1, acc1.recipient)
        # Set min gas reserve for maintenance
        evm_state.set_storage_data(contract_addr, 3, 1)
        # Set min starting gas for use as gas
        evm_state.set_storage_data(contract_addr, 4, 1)
=======
    def test_mint_new_native_token(self):
        id1 = Identity.create_random_identity()
        acc1 = Address.create_from_identity(id1, full_shard_key=0)
        env = get_test_env(genesis_account=acc1, genesis_minor_quarkash=10 ** 20)
        state = create_default_shard_state(env=env)
        evm_state = state.evm_state  # type: EvmState

        runtime_bytecode = NON_RESERVED_NATIVE_TOKEN_CONTRACT_BYTECODE
        runtime_start = runtime_bytecode.find(bytes.fromhex("608060405260"), 1)
        # get rid of constructor arguments
        runtime_bytecode = runtime_bytecode[runtime_start:-64]
        contract_addr = SystemContract.NON_RESERVED_NATIVE_TOKEN.addr()
        evm_state.set_code(contract_addr, runtime_bytecode)
        evm_state.set_storage_data(contract_addr, 0, acc1.recipient)
        evm_state.timestamp = int(time.time())  # to make sure start_time not 0
>>>>>>> 5c408177
        evm_state.commit()

        nonce = 0

<<<<<<< HEAD
        def tx_gen(data: str, value: Optional[int] = None):
=======
        def tx_gen(data: str, value: Optional[int] = 0):
>>>>>>> 5c408177
            nonlocal nonce
            ret = create_transfer_transaction(
                nonce=nonce,
                shard_state=state,
                key=id1.get_key(),
                from_address=acc1,
                to_address=Address(contract_addr, 0),
<<<<<<< HEAD
                value=value or 0,
=======
                value=value,
>>>>>>> 5c408177
                gas=1000000,
                gas_price=0,
                data=bytes.fromhex(data),
            ).tx.to_evm_tx()
            nonce += 1
            ret.set_quark_chain_config(env.quark_chain_config)
            return ret

<<<<<<< HEAD
        # propose a new exchange rate for token id 123 with ratio 1 / 30000
        token_id = 123
        parsed_hex = lambda i: i.to_bytes(32, byteorder="big").hex()
        propose_new_exchange_rate = lambda v: tx_gen(
            "735e0e19" + parsed_hex(token_id) + parsed_hex(1) + parsed_hex(30000), v
        )
        # set the refund rate to 60
        set_refund_rate = lambda: tx_gen(
            "6d27af8c" + parsed_hex(token_id) + parsed_hex(60)
        )
        query_gas_reserve_balance = lambda a: tx_gen(
            "13dee215" + parsed_hex(token_id) + "0" * 24 + a.recipient.hex()
        )
        # check the balance of native token
        query_native_token_balance = lambda a: tx_gen(
            "21a2b36e" + parsed_hex(token_id) + "0" * 24 + a.recipient.hex()
        )

        # propose a new exchange rate
        tx1 = propose_new_exchange_rate(10000)
        success, _ = apply_transaction(evm_state, tx1, bytes(32))
        self.assertTrue(success)
        # set the refund rate
        tx2 = set_refund_rate()
        success, _ = apply_transaction(evm_state, tx2, bytes(32))
        # should be able to use the gas utility
        evm_state.commit()

        # get the gas utility information by calling the get_gas_utility_info function
        refund_percentage, gas_price = get_gas_utility_info(evm_state, 123, 60000)
        self.assertEqual((refund_percentage, gas_price), (60, 2))
        # exchange the Qkc with the native token
        refund_percentage, gas_price = pay_native_token_as_gas(evm_state, 123, 1, 60000)
        self.assertEqual((refund_percentage, gas_price), (60, 2))
        # check the balance of the gas reserve. amount of native token (60000) * exchange rate (1 / 30000) = 2 QKC
        tx3 = query_gas_reserve_balance(acc1)
        success, output = apply_transaction(evm_state, tx3, bytes(32))
        self.assertTrue(success)
        self.assertEqual(int.from_bytes(output, byteorder="big"), 9998)
        # check the balance of native token.
        tx4 = query_native_token_balance(acc1)
        success, output = apply_transaction(evm_state, tx4, bytes(32))
        self.assertTrue(success)
        self.assertEqual(int.from_bytes(output, byteorder="big"), 60000)
=======
        token_id = 9999999  # token id to bid and win
        amount = 1000
        parsed_hex = lambda i: i.to_bytes(32, byteorder="big").hex()
        # set auction parameters: minimum bid price: 20 QKC, minimum increment: 5%, duration: one week
        set_auction_params = lambda: tx_gen(
            "3c69e3d2" + parsed_hex(20) + parsed_hex(5) + parsed_hex(3600 * 24 * 7)
        )
        resume_auction = lambda: tx_gen("32353fbd")
        bid_new_token = lambda v: tx_gen(
            "6aecd9d7"
            + parsed_hex(token_id)
            + parsed_hex(25 * 10 ** 18)
            + parsed_hex(0),
            v,
        )
        end_auction = lambda: tx_gen("fe67a54b")
        mint_new_token = lambda: tx_gen(
            "0f2dc31a" + parsed_hex(token_id) + parsed_hex(amount)
        )
        get_native_token_info = lambda: tx_gen("9ea41be7" + parsed_hex(token_id))

        tx0 = set_auction_params()
        success, _ = apply_transaction(evm_state, tx0, bytes(32))
        self.assertTrue(success)

        tx1 = resume_auction()
        success, _ = apply_transaction(evm_state, tx1, bytes(32))
        self.assertTrue(success)

        tx2 = bid_new_token(26 * 10 ** 18)
        success, _ = apply_transaction(evm_state, tx2, bytes(32))
        self.assertTrue(success)

        # End before ending time, should fail
        tx3 = end_auction()
        success, _ = apply_transaction(evm_state, tx3, bytes(32))
        self.assertFalse(success)

        # 7 days passed, this round of auction ends
        evm_state.timestamp += 3600 * 24 * 7
        tx4 = end_auction()
        success, _ = apply_transaction(evm_state, tx4, bytes(32))
        self.assertTrue(success)

        tx5 = get_native_token_info()
        success, output = apply_transaction(evm_state, tx5, bytes(32))
        self.assertTrue(success)
        self.assertNotEqual(int.from_bytes(output[:32], byteorder="big"), 0)
        self.assertEqual(output[44:64], acc1.recipient)
        self.assertEqual(int.from_bytes(output[64:96], byteorder="big"), 0)

        tx6 = mint_new_token()
        success, _ = apply_transaction(evm_state, tx6, bytes(32))
        self.assertTrue(success)

        tx7 = get_native_token_info()
        success, output = apply_transaction(evm_state, tx7, bytes(32))
        self.assertTrue(success)
        self.assertEqual(int.from_bytes(output[64:96], byteorder="big"), amount)
>>>>>>> 5c408177
<|MERGE_RESOLUTION|>--- conflicted
+++ resolved
@@ -12,14 +12,11 @@
     contract_creation_tx,
 )
 from quarkchain.config import ConsensusType
-<<<<<<< HEAD
 from quarkchain.constants import (
     GENERAL_NATIVE_TOKEN_CONTRACT_BYTECODE,
     ROOT_CHAIN_POSW_CONTRACT_BYTECODE,
+    NON_RESERVED_NATIVE_TOKEN_CONTRACT_BYTECODE,
 )
-=======
-from quarkchain.constants import NON_RESERVED_NATIVE_TOKEN_CONTRACT_BYTECODE
->>>>>>> 5c408177
 from quarkchain.core import CrossShardTransactionDeposit, CrossShardTransactionList
 from quarkchain.core import Identity, Address, TokenBalanceMap, MinorBlock
 from quarkchain.diff import EthDifficultyCalculator
@@ -3177,7 +3174,6 @@
         state.finalize_and_add_block(b0)
         self.assertEqual(len(state.tx_queue), 0)
 
-<<<<<<< HEAD
     def test_pay_as_gas_utility(self):
         id1 = Identity.create_random_identity()
         acc1 = Address.create_from_identity(id1, full_shard_key=0)
@@ -3204,32 +3200,11 @@
         evm_state.set_storage_data(contract_addr, 3, 1)
         # Set min starting gas for use as gas
         evm_state.set_storage_data(contract_addr, 4, 1)
-=======
-    def test_mint_new_native_token(self):
-        id1 = Identity.create_random_identity()
-        acc1 = Address.create_from_identity(id1, full_shard_key=0)
-        env = get_test_env(genesis_account=acc1, genesis_minor_quarkash=10 ** 20)
-        state = create_default_shard_state(env=env)
-        evm_state = state.evm_state  # type: EvmState
-
-        runtime_bytecode = NON_RESERVED_NATIVE_TOKEN_CONTRACT_BYTECODE
-        runtime_start = runtime_bytecode.find(bytes.fromhex("608060405260"), 1)
-        # get rid of constructor arguments
-        runtime_bytecode = runtime_bytecode[runtime_start:-64]
-        contract_addr = SystemContract.NON_RESERVED_NATIVE_TOKEN.addr()
-        evm_state.set_code(contract_addr, runtime_bytecode)
-        evm_state.set_storage_data(contract_addr, 0, acc1.recipient)
-        evm_state.timestamp = int(time.time())  # to make sure start_time not 0
->>>>>>> 5c408177
         evm_state.commit()
 
         nonce = 0
 
-<<<<<<< HEAD
         def tx_gen(data: str, value: Optional[int] = None):
-=======
-        def tx_gen(data: str, value: Optional[int] = 0):
->>>>>>> 5c408177
             nonlocal nonce
             ret = create_transfer_transaction(
                 nonce=nonce,
@@ -3237,11 +3212,7 @@
                 key=id1.get_key(),
                 from_address=acc1,
                 to_address=Address(contract_addr, 0),
-<<<<<<< HEAD
                 value=value or 0,
-=======
-                value=value,
->>>>>>> 5c408177
                 gas=1000000,
                 gas_price=0,
                 data=bytes.fromhex(data),
@@ -3250,7 +3221,6 @@
             ret.set_quark_chain_config(env.quark_chain_config)
             return ret
 
-<<<<<<< HEAD
         # propose a new exchange rate for token id 123 with ratio 1 / 30000
         token_id = 123
         parsed_hex = lambda i: i.to_bytes(32, byteorder="big").hex()
@@ -3295,7 +3265,43 @@
         success, output = apply_transaction(evm_state, tx4, bytes(32))
         self.assertTrue(success)
         self.assertEqual(int.from_bytes(output, byteorder="big"), 60000)
-=======
+
+    def test_mint_new_native_token(self):
+        id1 = Identity.create_random_identity()
+        acc1 = Address.create_from_identity(id1, full_shard_key=0)
+        env = get_test_env(genesis_account=acc1, genesis_minor_quarkash=10 ** 20)
+        state = create_default_shard_state(env=env)
+        evm_state = state.evm_state  # type: EvmState
+
+        runtime_bytecode = NON_RESERVED_NATIVE_TOKEN_CONTRACT_BYTECODE
+        runtime_start = runtime_bytecode.find(bytes.fromhex("608060405260"), 1)
+        # get rid of constructor arguments
+        runtime_bytecode = runtime_bytecode[runtime_start:-64]
+        contract_addr = SystemContract.NON_RESERVED_NATIVE_TOKEN.addr()
+        evm_state.set_code(contract_addr, runtime_bytecode)
+        evm_state.set_storage_data(contract_addr, 0, acc1.recipient)
+        evm_state.timestamp = int(time.time())  # to make sure start_time not 0
+        evm_state.commit()
+
+        nonce = 0
+
+        def tx_gen(data: str, value: Optional[int] = 0):
+            nonlocal nonce
+            ret = create_transfer_transaction(
+                nonce=nonce,
+                shard_state=state,
+                key=id1.get_key(),
+                from_address=acc1,
+                to_address=Address(contract_addr, 0),
+                value=value,
+                gas=1000000,
+                gas_price=0,
+                data=bytes.fromhex(data),
+            ).tx.to_evm_tx()
+            nonce += 1
+            ret.set_quark_chain_config(env.quark_chain_config)
+            return ret
+
         token_id = 9999999  # token id to bid and win
         amount = 1000
         parsed_hex = lambda i: i.to_bytes(32, byteorder="big").hex()
@@ -3354,5 +3360,4 @@
         tx7 = get_native_token_info()
         success, output = apply_transaction(evm_state, tx7, bytes(32))
         self.assertTrue(success)
-        self.assertEqual(int.from_bytes(output[64:96], byteorder="big"), amount)
->>>>>>> 5c408177
+        self.assertEqual(int.from_bytes(output[64:96], byteorder="big"), amount)