import grpc
import unittest

from concurrent import futures
from quarkchain.generated import grpc_pb2
from quarkchain.generated import grpc_pb2_grpc
from quarkchain.cluster.grpc_client import GrpcClient
from quarkchain.core import RootBlockHeader, RootBlock, MinorBlockHeader


class NormalServer(grpc_pb2_grpc.ClusterSlaveServicer):
    def AddRootBlock(self, request, context):
        return grpc_pb2.AddRootBlockResponse(
            status=grpc_pb2.ClusterSlaveStatus(
                code=0, message=str(request.minor_block_headers)
            )
        )

    def SetRootChainConfirmedBlock(self, request, context):
        return grpc_pb2.SetRootChainConfirmedBlockResponse(
            status=grpc_pb2.ClusterSlaveStatus(code=0, message="Test")
        )


class ErrorServer(grpc_pb2_grpc.ClusterSlaveServicer):
    def AddRootBlock(self, request, context):
        return grpc_pb2.AddRootBlockResponse(
            status=grpc_pb2.ClusterSlaveStatus(code=1, message="Confirmed")
        )

    def SetRootChainConfirmedBlock(self, request, context):
<<<<<<< HEAD
        return grpc_pb2.AddRootBlockResponse(
            status=grpc_pb2.ClusterSlaveStatus(code=1, message="Confirmed")
=======
        return grpc_pb2.SetRootChainConfirmedBlockResponse(
            status=grpc_pb2.ClusterSlaveStatus(code=1, message="Test")
>>>>>>> 826a7ded
        )


class TestGrpcClient(unittest.TestCase):
    def build_test_server(self, test_server, port: int):
        server = grpc.server(futures.ThreadPoolExecutor(max_workers=10))
        grpc_pb2_grpc.add_ClusterSlaveServicer_to_server(test_server(), server)
        server.add_insecure_port("[::]:" + str(port))
        return server

    def test_exception_error(self):
        # This test is used to check connection exception, if there is no server or inconsistent ports, return False
        client_host = "localhost"
        client_port = 50011
        resp = GrpcClient(client_host, client_port).set_rootchain_confirmed_block()
        self.assertFalse(resp)

    def test_status_code_and_message(self):
        client_host = "localhost"
        server_port1 = 50041
        server_port2 = 50061

        minor_header_list = [
            MinorBlockHeader(height=0, difficulty=5),
            MinorBlockHeader(height=1, difficulty=5),
        ]
        block = RootBlock(
            RootBlockHeader(create_time=42, difficulty=5),
            tracking_data="{}".encode("utf-8"),
            minor_block_header_list=minor_header_list,
        )

        server0 = self.build_test_server(NormalServer, server_port1)
        server0.start()

        client0 = GrpcClient(client_host, server_port1)
        resp0 = client0.set_rootchain_confirmed_block()
        self.assertTrue(resp0)
        resp1 = client0.add_root_block(root_block=block)
        self.assertFalse(resp1)
        server0.stop(None)

        server1 = self.build_test_server(ErrorServer, server_port2)
        server1.start()

        client1 = GrpcClient(client_host, server_port2)
        resp2 = client1.set_rootchain_confirmed_block()
        self.assertFalse(resp2)
        resp3 = client1.add_root_block(root_block=block)
        self.assertFalse(resp3)
        server1.stop(None)<|MERGE_RESOLUTION|>--- conflicted
+++ resolved
@@ -29,13 +29,8 @@
         )
 
     def SetRootChainConfirmedBlock(self, request, context):
-<<<<<<< HEAD
         return grpc_pb2.AddRootBlockResponse(
             status=grpc_pb2.ClusterSlaveStatus(code=1, message="Confirmed")
-=======
-        return grpc_pb2.SetRootChainConfirmedBlockResponse(
-            status=grpc_pb2.ClusterSlaveStatus(code=1, message="Test")
->>>>>>> 826a7ded
         )
 
 
