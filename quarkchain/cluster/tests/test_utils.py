--- conflicted
+++ resolved
@@ -61,11 +61,7 @@
     env.quark_chain_config.SKIP_ROOT_DIFFICULTY_CHECK = True
     env.cluster_config.ENABLE_TRANSACTION_HISTORY = True
     env.cluster_config.DB_PATH_ROOT = ""
-<<<<<<< HEAD
-    # prent breaking previous tests after tweaking default rewards
-=======
     # prevent breaking previous tests after tweaking default rewards
->>>>>>> 04c85e96
     env.quark_chain_config.ROOT.COINBASE_AMOUNT = 5
     for c in env.quark_chain_config.SHARD_LIST:
         c.COINBASE_AMOUNT = 5
