import asyncio
from collections import deque
from typing import List, Optional

from quarkchain.cluster.miner import Miner, validate_seal
from quarkchain.cluster.p2p_commands import (
    OP_SERIALIZER_MAP,
    CommandOp,
    Direction,
    GetMinorBlockHeaderListRequest,
    GetMinorBlockHeaderListResponse,
    GetMinorBlockListRequest,
    GetMinorBlockListResponse,
    NewBlockMinorCommand,
    NewMinorBlockHeaderListCommand,
    NewTransactionListCommand,
)
from quarkchain.cluster.protocol import ClusterMetadata, VirtualConnection
from quarkchain.cluster.shard_state import ShardState
from quarkchain.cluster.tx_generator import TransactionGenerator
from quarkchain.config import ShardConfig
from quarkchain.core import (
    Address,
    Branch,
    MinorBlockHeader,
    RootBlock,
    TypedTransaction,
)
from quarkchain.constants import (
    ALLOWED_FUTURE_BLOCKS_TIME_BROADCAST,
    NEW_TRANSACTION_LIST_LIMIT,
    MINOR_BLOCK_BATCH_SIZE,
    MINOR_BLOCK_HEADER_LIST_LIMIT,
    SYNC_TIMEOUT,
    BLOCK_UNCOMMITTED,
    BLOCK_COMMITTING,
    BLOCK_COMMITTED,
)
from quarkchain.db import InMemoryDb, PersistentDb
from quarkchain.utils import Logger, check, time_ms
from quarkchain.p2p.utils import RESERVED_CLUSTER_PEER_ID


class PeerShardConnection(VirtualConnection):
    """ A virtual connection between local shard and remote shard
    """

    def __init__(self, master_conn, cluster_peer_id, shard, name=None):
        super().__init__(
            master_conn, OP_SERIALIZER_MAP, OP_NONRPC_MAP, OP_RPC_MAP, name=name
        )
        self.cluster_peer_id = cluster_peer_id
        self.shard = shard
        self.shard_state = shard.state
        self.best_root_block_header_observed = None
        self.best_minor_block_header_observed = None

    def get_metadata_to_write(self, metadata):
        """ Override VirtualConnection.get_metadata_to_write()
        """
        if self.cluster_peer_id == RESERVED_CLUSTER_PEER_ID:
            self.close_with_error(
                "PeerShardConnection: remote is using reserved cluster peer id which is prohibited"
            )
        return ClusterMetadata(self.shard_state.branch, self.cluster_peer_id)

    def close_with_error(self, error):
        Logger.error("Closing shard connection with error {}".format(error))
        return super().close_with_error(error)

    ################### Outgoing requests ################

    def send_new_block(self, block):
        # TODO do not send seen blocks with this peer, optional
        self.write_command(
            op=CommandOp.NEW_BLOCK_MINOR, cmd=NewBlockMinorCommand(block)
        )

    def broadcast_new_tip(self):
        if self.best_root_block_header_observed:
            if (
                self.shard_state.root_tip.total_difficulty
                < self.best_root_block_header_observed.total_difficulty
            ):
                return
            if self.shard_state.root_tip == self.best_root_block_header_observed:
                if (
                    self.shard_state.header_tip.height
                    < self.best_minor_block_header_observed.height
                ):
                    return
                if self.shard_state.header_tip == self.best_minor_block_header_observed:
                    return

        self.write_command(
            op=CommandOp.NEW_MINOR_BLOCK_HEADER_LIST,
            cmd=NewMinorBlockHeaderListCommand(
                self.shard_state.root_tip, [self.shard_state.header_tip]
            ),
        )

    def broadcast_tx_list(self, tx_list):
        self.write_command(
            op=CommandOp.NEW_TRANSACTION_LIST, cmd=NewTransactionListCommand(tx_list)
        )

    ################## RPC handlers ###################

    async def handle_get_minor_block_header_list_request(self, request):
        if request.branch != self.shard_state.branch:
            self.close_with_error("Wrong branch from peer")
        if request.limit <= 0 or request.limit > 2 * MINOR_BLOCK_HEADER_LIST_LIMIT:
            self.close_with_error("Bad limit")
        # TODO: support tip direction
        if request.direction != Direction.GENESIS:
            self.close_with_error("Bad direction")

        block_hash = request.block_hash
        header_list = []
        for i in range(request.limit):
            header = self.shard_state.db.get_minor_block_header_by_hash(block_hash)
            header_list.append(header)
            if header.height == 0:
                break
            block_hash = header.hash_prev_minor_block

        return GetMinorBlockHeaderListResponse(
            self.shard_state.root_tip, self.shard_state.header_tip, header_list
        )

    async def handle_get_minor_block_header_list_with_skip_request(self, request):
        if request.branch != self.shard_state.branch:
            self.close_with_error("Wrong branch from peer")
        if request.limit <= 0 or request.limit > 2 * MINOR_BLOCK_HEADER_LIST_LIMIT:
            self.close_with_error("Bad limit")
        if request.type != 0 and request.type != 1:
            self.close_with_error("Bad type value")

        if request.type == 1:
            block_height = request.get_height()
        else:
            block_hash = request.get_hash()
            block_header = self.shard_state.db.get_minor_block_header_by_hash(
                block_hash
            )
            if block_header is None:
                return GetMinorBlockHeaderListResponse(
                    self.shard_state.root_tip, self.shard_state.header_tip, []
                )

            # Check if it is canonical chain
            block_height = block_header.height
            if (
                self.shard_state.db.get_minor_block_header_by_height(block_height)
                != block_header
            ):
                return GetMinorBlockHeaderListResponse(
                    self.shard_state.root_tip, self.shard_state.header_tip, []
                )

        header_list = []
        while (
            len(header_list) < request.limit
            and block_height >= 0
            and block_height <= self.shard_state.header_tip.height
        ):
            block_header = self.shard_state.db.get_minor_block_header_by_height(
                block_height
            )
            if block_header is None:
                break
            header_list.append(block_header)
            if request.direction == Direction.GENESIS:
                block_height -= request.skip + 1
            else:
                block_height += request.skip + 1

        return GetMinorBlockHeaderListResponse(
            self.shard_state.root_tip, self.shard_state.header_tip, header_list
        )

    async def handle_get_minor_block_list_request(self, request):
        if len(request.minor_block_hash_list) > 2 * MINOR_BLOCK_BATCH_SIZE:
            self.close_with_error("Bad number of minor blocks requested")
        m_block_list = []
        for m_block_hash in request.minor_block_hash_list:
            m_block = self.shard_state.db.get_minor_block_by_hash(m_block_hash)
            if m_block is None:
                continue
            # TODO: Check list size to make sure the resp is smaller than limit
            m_block_list.append(m_block)

        return GetMinorBlockListResponse(m_block_list)

    async def handle_new_block_minor_command(self, _op, cmd, _rpc_id):
        self.best_minor_block_header_observed = cmd.block.header
        await self.shard.handle_new_block(cmd.block)

    async def handle_new_minor_block_header_list_command(self, _op, cmd, _rpc_id):
        # TODO: allow multiple headers if needed
        if len(cmd.minor_block_header_list) != 1:
            self.close_with_error("minor block header list must have only one header")
            return
        for m_header in cmd.minor_block_header_list:
            if m_header.branch != self.shard_state.branch:
                self.close_with_error("incorrect branch")
                return

        if self.best_root_block_header_observed:
            # check root header is not decreasing
            if (
                cmd.root_block_header.total_difficulty
                < self.best_root_block_header_observed.total_difficulty
            ):
                return self.close_with_error(
                    "best observed root header total_difficulty is decreasing {} < {}".format(
                        cmd.root_block_header.total_difficulty,
                        self.best_root_block_header_observed.total_difficulty,
                    )
                )
            if (
                cmd.root_block_header.total_difficulty
                == self.best_root_block_header_observed.total_difficulty
            ):
                if cmd.root_block_header != self.best_root_block_header_observed:
                    return self.close_with_error(
                        "best observed root header changed with same total_difficulty {}".format(
                            self.best_root_block_header_observed.total_difficulty
                        )
                    )

                # check minor header is not decreasing
                if m_header.height < self.best_minor_block_header_observed.height:
                    return self.close_with_error(
                        "best observed minor header is decreasing {} < {}".format(
                            m_header.height,
                            self.best_minor_block_header_observed.height,
                        )
                    )

        self.best_root_block_header_observed = cmd.root_block_header
        self.best_minor_block_header_observed = m_header

        # Do not download if the new header is not higher than the current tip
        if self.shard_state.header_tip.height >= m_header.height:
            return

        Logger.info_every_sec(
            "[{}] received new tip with height {}".format(
                m_header.branch.to_str(), m_header.height
            ),
            5,
        )
        self.shard.synchronizer.add_task(m_header, self)

    async def handle_new_transaction_list_command(self, op_code, cmd, rpc_id):
        if len(cmd.transaction_list) > NEW_TRANSACTION_LIST_LIMIT:
            self.close_with_error("Too many transactions in one command")
        self.shard.add_tx_list(cmd.transaction_list, self)


# P2P command definitions
OP_NONRPC_MAP = {
    CommandOp.NEW_MINOR_BLOCK_HEADER_LIST: PeerShardConnection.handle_new_minor_block_header_list_command,
    CommandOp.NEW_TRANSACTION_LIST: PeerShardConnection.handle_new_transaction_list_command,
    CommandOp.NEW_BLOCK_MINOR: PeerShardConnection.handle_new_block_minor_command,
}


OP_RPC_MAP = {
    CommandOp.GET_MINOR_BLOCK_HEADER_LIST_REQUEST: (
        CommandOp.GET_MINOR_BLOCK_HEADER_LIST_RESPONSE,
        PeerShardConnection.handle_get_minor_block_header_list_request,
    ),
    CommandOp.GET_MINOR_BLOCK_LIST_REQUEST: (
        CommandOp.GET_MINOR_BLOCK_LIST_RESPONSE,
        PeerShardConnection.handle_get_minor_block_list_request,
    ),
    CommandOp.GET_MINOR_BLOCK_HEADER_LIST_WITH_SKIP_REQUEST: (
        CommandOp.GET_MINOR_BLOCK_HEADER_LIST_WITH_SKIP_RESPONSE,
        PeerShardConnection.handle_get_minor_block_header_list_with_skip_request,
    ),
}


class SyncTask:
    """ Given a header and a shard connection, the synchronizer will synchronize
    the shard state with the peer shard up to the height of the header.
    """

    def __init__(self, header: MinorBlockHeader, shard_conn: PeerShardConnection):
        self.header = header
        self.shard_conn = shard_conn
        self.shard_state = shard_conn.shard_state  # type: ShardState
        self.shard = shard_conn.shard

        full_shard_id = self.header.branch.get_full_shard_id()
        shard_config = self.shard_state.env.quark_chain_config.shards[full_shard_id]
        self.max_staleness = shard_config.max_stale_minor_block_height_diff

    async def sync(self):
        try:
            await self.__run_sync()
        except Exception as e:
            Logger.log_exception()
            self.shard_conn.close_with_error(str(e))

    async def __run_sync(self):
        if self.__has_block_hash(self.header.get_hash()):
            return

        # descending height
        block_header_chain = [self.header]

        while not self.__has_block_hash(block_header_chain[-1].hash_prev_minor_block):
            block_hash = block_header_chain[-1].hash_prev_minor_block
            height = block_header_chain[-1].height - 1

            if self.shard_state.header_tip.height - height > self.max_staleness:
                Logger.warning(
                    "[{}] abort syncing due to forking at very old block {} << {}".format(
                        self.header.branch.to_str(),
                        height,
                        self.shard_state.header_tip.height,
                    )
                )
                return

            if not self.shard_state.db.contain_root_block_by_hash(
                block_header_chain[-1].hash_prev_root_block
            ):
                return
            Logger.info(
                "[{}] downloading headers from {} {}".format(
                    self.shard_state.branch.to_str(), height, block_hash.hex()
                )
            )
            block_header_list = await asyncio.wait_for(
                self.__download_block_headers(block_hash), SYNC_TIMEOUT
            )
            Logger.info(
                "[{}] downloaded {} headers from peer".format(
                    self.shard_state.branch.to_str(), len(block_header_list)
                )
            )
            if not self.__validate_block_headers(block_header_list):
                # TODO: tag bad peer
                return self.shard_conn.close_with_error(
                    "Bad peer sending discontinuing block headers"
                )
            for header in block_header_list:
                if self.__has_block_hash(header.get_hash()):
                    break
                block_header_chain.append(header)

        # ascending height
        block_header_chain.reverse()
        while len(block_header_chain) > 0:
            block_chain = await asyncio.wait_for(
                self.__download_blocks(block_header_chain[:MINOR_BLOCK_BATCH_SIZE]),
                SYNC_TIMEOUT,
            )
            Logger.info(
                "[{}] downloaded {} blocks from peer".format(
                    self.shard_state.branch.to_str(), len(block_chain)
                )
            )
            if len(block_chain) != len(block_header_chain[:MINOR_BLOCK_BATCH_SIZE]):
                # TODO: tag bad peer
                return self.shard_conn.close_with_error(
                    "Bad peer sending less than requested blocks"
                )

            for block in block_chain:
                # Stop if the block depends on an unknown root block
                # TODO: move this check to early stage to avoid downloading unnecessary headers
                if not self.shard_state.db.contain_root_block_by_hash(
                    block.header.hash_prev_root_block
                ):
                    return
                await self.shard.add_block(block)
                block_header_chain.pop(0)

    def __has_block_hash(self, block_hash):
        return self.shard_state.db.contain_minor_block_by_hash(block_hash)

    def __validate_block_headers(self, block_header_list: List[MinorBlockHeader]):
        for i in range(len(block_header_list) - 1):
            header, prev = block_header_list[i : i + 2]  # type: MinorBlockHeader
            if header.height != prev.height + 1:
                return False
            if header.hash_prev_minor_block != prev.get_hash():
                return False
            try:
                # Note that PoSW may lower diff, so checks here are necessary but not sufficient
                # More checks happen during block addition
                shard_config = self.shard.env.quark_chain_config.shards[
                    header.branch.get_full_shard_id()
                ]
                consensus_type = shard_config.CONSENSUS_TYPE
                diff = header.difficulty
                if shard_config.POSW_CONFIG.ENABLED:
                    diff //= shard_config.POSW_CONFIG.DIFF_DIVIDER
<<<<<<< HEAD
                with_rotation_stats = self.shard.state._qkchashx_enabled(self, header)
=======
                with_rotation_stats = self._qkchashX_enabled(header)
>>>>>>> c55a5403
                validate_seal(
                    header,
                    consensus_type,
                    adjusted_diff=diff,
                    with_rotation_stats=with_rotation_stats,
                )
            except Exception as e:
                Logger.warning(
                    "[{}] got block with bad seal in sync: {}".format(
                        header.branch.to_str(), str(e)
                    )
                )
                return False
        return True

    def _qkchashX_enabled(self, header):
        config = self.shard.env.quark_chain_config
        return (
            config.ENABLE_QKCHASHX_HEIGHT is not None
            and header.height >= config.ENABLE_QKCHASHX_HEIGHT
        )

    async def __download_block_headers(self, block_hash):
        request = GetMinorBlockHeaderListRequest(
            block_hash=block_hash,
            branch=self.shard_state.branch,
            limit=MINOR_BLOCK_HEADER_LIST_LIMIT,
            direction=Direction.GENESIS,
        )
        op, resp, rpc_id = await self.shard_conn.write_rpc_request(
            CommandOp.GET_MINOR_BLOCK_HEADER_LIST_REQUEST, request
        )
        return resp.block_header_list

    async def __download_blocks(self, block_header_list):
        block_hash_list = [b.get_hash() for b in block_header_list]
        op, resp, rpc_id = await self.shard_conn.write_rpc_request(
            CommandOp.GET_MINOR_BLOCK_LIST_REQUEST,
            GetMinorBlockListRequest(block_hash_list),
        )
        return resp.minor_block_list


class Synchronizer:
    """ Buffer the headers received from peer and sync one by one """

    def __init__(self):
        self.queue = deque()
        self.running = False

    def add_task(self, header, shard_conn):
        self.queue.append((header, shard_conn))
        if not self.running:
            self.running = True
            asyncio.ensure_future(self.__run())

    async def __run(self):
        while len(self.queue) > 0:
            header, shard_conn = self.queue.popleft()
            task = SyncTask(header, shard_conn)
            await task.sync()
        self.running = False


class Shard:
    def __init__(self, env, full_shard_id, slave):
        self.env = env
        self.full_shard_id = full_shard_id
        self.slave = slave

        self.state = ShardState(env, full_shard_id, self.__init_shard_db())

        self.loop = asyncio.get_event_loop()
        self.synchronizer = Synchronizer()

        self.peers = dict()  # cluster_peer_id -> PeerShardConnection

        # block hash -> future (that will return when the block is fully propagated in the cluster)
        # the block that has been added locally but not have been fully propagated will have an entry here
        self.add_block_futures = dict()

        self.tx_generator = TransactionGenerator(self.env.quark_chain_config, self)

        self.__init_miner()

    def __init_shard_db(self):
        """
        Create a PersistentDB or use the env.db if DB_PATH_ROOT is not specified in the ClusterConfig.
        """
        if self.env.cluster_config.use_mem_db():
            return InMemoryDb()

        db_path = "{path}/shard-{shard_id}.db".format(
            path=self.env.cluster_config.DB_PATH_ROOT, shard_id=self.full_shard_id
        )
        return PersistentDb(db_path, clean=self.env.cluster_config.CLEAN)

    def __init_miner(self):
        async def __create_block(coinbase_addr: Address, retry=True):
            # hold off mining if the shard is syncing
            while self.synchronizer.running or not self.state.initialized:
                if not retry:
                    break
                await asyncio.sleep(0.1)

            if coinbase_addr.is_empty():  # devnet or wrong config
                coinbase_addr.full_shard_key = self.full_shard_id
            return self.state.create_block_to_mine(address=coinbase_addr)

        async def __add_block(block):
            # do not add block if there is a sync in progress
            if self.synchronizer.running:
                return
            # do not add stale block
            if self.state.header_tip.height >= block.header.height:
                return
            await self.handle_new_block(block)

        def __get_mining_param():
            return {
                "target_block_time": self.slave.artificial_tx_config.target_minor_block_time
            }

        shard_config = self.env.quark_chain_config.shards[
            self.full_shard_id
        ]  # type: ShardConfig
        self.miner = Miner(
            shard_config.CONSENSUS_TYPE,
            __create_block,
            __add_block,
            __get_mining_param,
            lambda: self.state.header_tip,
            remote=shard_config.CONSENSUS_CONFIG.REMOTE_MINE,
        )

    @property
    def genesis_root_height(self):
        return self.env.quark_chain_config.get_genesis_root_height(self.full_shard_id)

    def add_peer(self, peer: PeerShardConnection):
        self.peers[peer.cluster_peer_id] = peer
        Logger.info(
            "[{}] connected to peer {}".format(
                Branch(self.full_shard_id).to_str(), peer.cluster_peer_id
            )
        )

    async def create_peer_shard_connections(self, cluster_peer_ids, master_conn):
        conns = []
        for cluster_peer_id in cluster_peer_ids:
            peer_shard_conn = PeerShardConnection(
                master_conn=master_conn,
                cluster_peer_id=cluster_peer_id,
                shard=self,
                name="{}_vconn_{}".format(master_conn.name, cluster_peer_id),
            )
            asyncio.ensure_future(peer_shard_conn.active_and_loop_forever())
            conns.append(peer_shard_conn)
        await asyncio.gather(*[conn.active_future for conn in conns])
        for conn in conns:
            self.add_peer(conn)

    async def __init_genesis_state(self, root_block: RootBlock):
        block, coinbase_amount_map = self.state.init_genesis_state(root_block)
        xshard_list = []
        await self.slave.broadcast_xshard_tx_list(
            block, xshard_list, root_block.header.height
        )
        await self.slave.send_minor_block_header_to_master(
            block.header,
            len(block.tx_list),
            len(xshard_list),
            coinbase_amount_map,
            self.state.get_shard_stats(),
        )

    async def init_from_root_block(self, root_block: RootBlock):
        """ Either recover state from local db or create genesis state based on config"""
        if root_block.header.height > self.genesis_root_height:
            return self.state.init_from_root_block(root_block)

        if root_block.header.height == self.genesis_root_height:
            await self.__init_genesis_state(root_block)

    async def add_root_block(self, root_block: RootBlock):
        if root_block.header.height > self.genesis_root_height:
            return self.state.add_root_block(root_block)

        # this happens when there is a root chain fork
        if root_block.header.height == self.genesis_root_height:
            await self.__init_genesis_state(root_block)

    def broadcast_new_block(self, block):
        for cluster_peer_id, peer in self.peers.items():
            peer.send_new_block(block)

    def broadcast_new_tip(self):
        for cluster_peer_id, peer in self.peers.items():
            peer.broadcast_new_tip()

    def broadcast_tx_list(self, tx_list, source_peer=None):
        for cluster_peer_id, peer in self.peers.items():
            if source_peer == peer:
                continue
            peer.broadcast_tx_list(tx_list)

    async def handle_new_block(self, block):
        """
        This is a fast path for block propagation. The block is broadcasted to peers before being added to local state.
        0. if local shard is syncing, doesn't make sense to add, skip
        1. if block parent is not in local state/new block pool, discard (TODO: is this necessary?)
        2. if already in cache or in local state/new block pool, pass
        3. validate: check time, difficulty, POW
        4. add it to new minor block broadcast cache
        5. broadcast to all peers (minus peer that sent it, optional)
        6. add_block() to local state (then remove from cache)
           also, broadcast tip if tip is updated (so that peers can sync if they missed blocks, or are new)
        """
        if self.synchronizer.running:
            # TODO optional: queue the block if it came from broadcast to so that once sync is over,
            # catch up immediately
            return

        if block.header.get_hash() in self.state.new_block_header_pool:
            return
        if self.state.db.contain_minor_block_by_hash(block.header.get_hash()):
            return

        prev_hash, prev_header = block.header.hash_prev_minor_block, None
        if prev_hash in self.state.new_block_header_pool:
            prev_header = self.state.new_block_header_pool[prev_hash]
        else:
            prev_header = self.state.db.get_minor_block_header_by_hash(prev_hash)
        if prev_header is None:  # Missing prev
            return

        # Sanity check on timestamp and block height
        if (
            block.header.create_time
            > time_ms() // 1000 + ALLOWED_FUTURE_BLOCKS_TIME_BROADCAST
        ):
            return
        # Ignore old blocks
        if (
            self.state.header_tip
            and self.state.header_tip.height - block.header.height
            > self.state.shard_config.max_stale_minor_block_height_diff
        ):
            return

        # There is a race that the root block may not be processed at the moment.
        # Ignore it if its root block is not found.
        # Otherwise, validate_block() will fail and we will disconnect the peer.
        if (
            self.state.get_root_block_header_by_hash(block.header.hash_prev_root_block)
            is None
        ):
            return

        try:
            self.state.validate_block(block)
        except Exception as e:
            Logger.warning(
                "[{}] got bad block in handle_new_block: {}".format(
                    block.header.branch.to_str(), str(e)
                )
            )
            raise e

        self.state.new_block_header_pool[block.header.get_hash()] = block.header

        Logger.info(
            "[{}/{}] got new block with height {}".format(
                block.header.branch.get_chain_id(),
                block.header.branch.get_shard_id(),
                block.header.height,
            )
        )

        self.broadcast_new_block(block)
        await self.add_block(block)

    def __get_block_commit_status_by_hash(self, block_hash):
        # If the block is committed, it means
        # - All neighbor shards/slaves receives x-shard tx list
        # - The block header is sent to master
        # then return immediately
        if self.state.is_committed_by_hash(block_hash):
            return BLOCK_COMMITTED, None

        # Check if the block is being propagating to other slaves and the master
        # Let's make sure all the shards and master got it before committing it
        future = self.add_block_futures.get(block_hash)
        if future is not None:
            return BLOCK_COMMITTING, future

        return BLOCK_UNCOMMITTED, None

    async def add_block(self, block):
        """ Returns true if block is successfully added. False on any error.
        called by 1. local miner (will not run if syncing) 2. SyncTask
        """

        block_hash = block.header.get_hash()
        commit_status, future = self.__get_block_commit_status_by_hash(block_hash)
        if commit_status == BLOCK_COMMITTED:
            return True
        elif commit_status == BLOCK_COMMITTING:
            Logger.info(
                "[{}] {} is being added ... waiting for it to finish".format(
                    block.header.branch.to_str(), block.header.height
                )
            )
            await future
            return True

        check(commit_status == BLOCK_UNCOMMITTED)
        # Validate and add the block
        old_tip = self.state.header_tip
        try:
            xshard_list, coinbase_amount_map = self.state.add_block(block, force=True)
        except Exception as e:
            Logger.error_exception()
            return False

        # only remove from pool if the block successfully added to state,
        # this may cache failed blocks but prevents them being broadcasted more than needed
        # TODO add ttl to blocks in new_block_header_pool
        self.state.new_block_header_pool.pop(block_hash, None)
        # block has been added to local state, broadcast tip so that peers can sync if needed
        try:
            if old_tip != self.state.header_tip:
                self.broadcast_new_tip()
        except Exception:
            Logger.warning_every_sec("broadcast tip failure", 1)

        # Add the block in future and wait
        self.add_block_futures[block_hash] = self.loop.create_future()

        prev_root_height = self.state.db.get_root_block_header_by_hash(
            block.header.hash_prev_root_block
        ).height
        await self.slave.broadcast_xshard_tx_list(block, xshard_list, prev_root_height)
        await self.slave.send_minor_block_header_to_master(
            block.header,
            len(block.tx_list),
            len(xshard_list),
            coinbase_amount_map,
            self.state.get_shard_stats(),
        )

        # Commit the block
        self.state.commit_by_hash(block_hash)
        Logger.debug("committed mblock {}".format(block_hash.hex()))

        # Notify the rest
        self.add_block_futures[block_hash].set_result(None)
        del self.add_block_futures[block_hash]
        return True

    def check_minor_block_by_header(self, header):
        """ Raise exception of the block is invalid
        """
        block = self.state.get_block_by_hash(header.get_hash())
        if block is None:
            raise RuntimeError("block {} cannot be found".format(header.get_hash()))
        if header.height == 0:
            return
        self.state.add_block(block, force=True, write_db=False, skip_if_too_old=False)

    async def add_block_list_for_sync(self, block_list):
        """ Add blocks in batch to reduce RPCs. Will NOT broadcast to peers.

        Returns true if blocks are successfully added. False on any error.
        Additionally, returns list of coinbase_amount_map for each block
        This function only adds blocks to local and propagate xshard list to other shards.
        It does NOT notify master because the master should already have the minor header list,
        and will add them once this function returns successfully.
        """
        coinbase_amount_list = []
        if not block_list:
            return True, coinbase_amount_list

        existing_add_block_futures = []
        block_hash_to_x_shard_list = dict()
        uncommitted_block_header_list = []
        uncommitted_coinbase_amount_map_list = []
        for block in block_list:
            check(block.header.branch.get_full_shard_id() == self.full_shard_id)

            block_hash = block.header.get_hash()
            # adding the block header one assuming the block will be validated.
            coinbase_amount_list.append(block.header.coinbase_amount_map)

            commit_status, future = self.__get_block_commit_status_by_hash(block_hash)
            if commit_status == BLOCK_COMMITTED:
                # Skip processing the block if it is already committed
                Logger.warning(
                    "minor block to sync {} is already committed".format(
                        block_hash.hex()
                    )
                )
                continue
            elif commit_status == BLOCK_COMMITTING:
                # Check if the block is being propagating to other slaves and the master
                # Let's make sure all the shards and master got it before committing it
                Logger.info(
                    "[{}] {} is being added ... waiting for it to finish".format(
                        block.header.branch.to_str(), block.header.height
                    )
                )
                existing_add_block_futures.append(future)
                continue

            check(commit_status == BLOCK_UNCOMMITTED)
            # Validate and add the block
            try:
                xshard_list, coinbase_amount_map = self.state.add_block(
                    block, skip_if_too_old=False, force=True
                )
            except Exception as e:
                Logger.error_exception()
                return False, None

            prev_root_height = self.state.db.get_root_block_header_by_hash(
                block.header.hash_prev_root_block
            ).height
            block_hash_to_x_shard_list[block_hash] = (xshard_list, prev_root_height)
            self.add_block_futures[block_hash] = self.loop.create_future()
            uncommitted_block_header_list.append(block.header)
            uncommitted_coinbase_amount_map_list.append(
                block.header.coinbase_amount_map
            )

        await self.slave.batch_broadcast_xshard_tx_list(
            block_hash_to_x_shard_list, block_list[0].header.branch
        )
        check(
            len(uncommitted_coinbase_amount_map_list)
            == len(uncommitted_block_header_list)
        )
        await self.slave.send_minor_block_header_list_to_master(
            uncommitted_block_header_list, uncommitted_coinbase_amount_map_list
        )

        # Commit all blocks and notify all rest add block operations
        for block_header in uncommitted_block_header_list:
            block_hash = block_header.get_hash()
            self.state.commit_by_hash(block_hash)
            Logger.debug("committed mblock {}".format(block_hash.hex()))

            self.add_block_futures[block_hash].set_result(None)
            del self.add_block_futures[block_hash]

        # Wait for the other add block operations
        await asyncio.gather(*existing_add_block_futures)

        return True, coinbase_amount_list

    def add_tx_list(self, tx_list, source_peer=None):
        if not tx_list:
            return
        valid_tx_list = []
        for tx in tx_list:
            if self.add_tx(tx):
                valid_tx_list.append(tx)
        if not valid_tx_list:
            return
        self.broadcast_tx_list(valid_tx_list, source_peer)

    def add_tx(self, tx: TypedTransaction):
        return self.state.add_tx(tx)<|MERGE_RESOLUTION|>--- conflicted
+++ resolved
@@ -401,11 +401,7 @@
                 diff = header.difficulty
                 if shard_config.POSW_CONFIG.ENABLED:
                     diff //= shard_config.POSW_CONFIG.DIFF_DIVIDER
-<<<<<<< HEAD
-                with_rotation_stats = self.shard.state._qkchashx_enabled(self, header)
-=======
-                with_rotation_stats = self._qkchashX_enabled(header)
->>>>>>> c55a5403
+                with_rotation_stats = self.shard.state._qkchashx_enabled(header)
                 validate_seal(
                     header,
                     consensus_type,
@@ -420,13 +416,6 @@
                 )
                 return False
         return True
-
-    def _qkchashX_enabled(self, header):
-        config = self.shard.env.quark_chain_config
-        return (
-            config.ENABLE_QKCHASHX_HEIGHT is not None
-            and header.height >= config.ENABLE_QKCHASHX_HEIGHT
-        )
 
     async def __download_block_headers(self, block_hash):
         request = GetMinorBlockHeaderListRequest(
