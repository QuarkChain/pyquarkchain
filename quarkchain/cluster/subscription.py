import asyncio
import json
<<<<<<< HEAD
from typing import List, Dict, Callable
=======
from typing import List, Dict, Tuple, Optional
>>>>>>> 24f71878

from jsonrpcserver.exceptions import InvalidParams
from websockets import WebSocketServerProtocol

from quarkchain.cluster.log_filter import LogFilter as EvmLogFilter
from quarkchain.core import MinorBlock, MinorBlockHeader

SUB_NEW_HEADS = "newHeads"
SUB_NEW_PENDING_TX = "newPendingTransactions"
SUB_LOGS = "logs"
SUB_SYNC = "syncing"


class SubscriptionManager:
    def __init__(self):
        self.subscribers = {
            SUB_NEW_HEADS: {},
            SUB_NEW_PENDING_TX: {},
            SUB_LOGS: {},
            SUB_SYNC: {},
        }  # type: Dict[str, Dict[str, WebSocketServerProtocol]]
        self.log_filter_gen = {}  # type: Dict[str, Callable]

    def add_subscriber(self, sub_type, sub_id, conn, extra=None):
        if sub_type not in self.subscribers:
            raise InvalidParams("Invalid subscription")
        self.subscribers[sub_type][sub_id] = conn
        if sub_type == SUB_LOGS:
            assert extra and isinstance(extra, Callable)
            self.log_filter_gen[sub_id] = extra

    def remove_subscriber(self, sub_id):
        for sub_type, subscriber_dict in self.subscribers.items():
            if sub_id in subscriber_dict:
                del subscriber_dict[sub_id]
                if sub_type == SUB_LOGS:
                    del self.log_filter_gen[sub_id]
                return
        raise InvalidParams("subscription not found")

    async def notify_new_heads(self, blocks: List[MinorBlock]):
        from quarkchain.cluster.jsonrpc import minor_block_header_encoder

        if len(self.subscribers[SUB_NEW_HEADS]) == 0:
            return

        tasks = []
        for block in blocks:
            header = block.header
            data = minor_block_header_encoder(header)
            for sub_id, websocket in self.subscribers[SUB_NEW_HEADS].items():
                response = self.response_encoder(sub_id, data)
                tasks.append(websocket.send(json.dumps(response)))
        await asyncio.gather(*tasks)

    async def notify_new_pending_tx(self, tx_hashes: List[bytes]):
        tasks = []
        for sub_id, websocket in self.subscribers[SUB_NEW_PENDING_TX].items():
            for tx_hash in tx_hashes:
                tx_hash = "0x" + tx_hash.hex()
                response = self.response_encoder(sub_id, tx_hash)
                tasks.append(websocket.send(json.dumps(response)))
        await asyncio.gather(*tasks)

    async def notify_log(
        self, candidate_blocks: List[MinorBlock], is_removed: bool = False
    ):
        from quarkchain.cluster.jsonrpc import loglist_encoder

        tasks = []
        for sub_id, websocket in self.subscribers[SUB_LOGS].items():
            log_filter = self.log_filter_gen[sub_id](candidate_blocks)
            logs = log_filter.run()
            log_list = loglist_encoder(logs, is_removed)
            for log in log_list:
                response = self.response_encoder(sub_id, log)
                tasks.append(websocket.send(json.dumps(response)))
        await asyncio.gather(*tasks)

    async def notify_sync(self, data: Optional[Tuple[int, ...]] = None):
        await self.__notify(SUB_SYNC, data)

    async def __notify(self, sub_type, data):
        assert sub_type in self.subscribers
<<<<<<< HEAD
        tasks = []
        for sub_id, websocket in self.subscribers[sub_type].items():
            response = self.response_encoder(sub_id, data)
            tasks.append(websocket.send(json.dumps(response)))
        await asyncio.gather(*tasks)
=======
        encoder = (
            self.sync_status_encoder if sub_type == SUB_SYNC else self.response_encoder
        )
        for sub_id, websocket in self.subscribers[sub_type].items():
            response = encoder(sub_id, data)
            asyncio.ensure_future(websocket.send(json.dumps(response)))
>>>>>>> 24f71878

    @staticmethod
    def response_encoder(sub_id, result):
        return {
            "jsonrpc": "2.0",
            "method": "subscription",
            "params": {"subscription": sub_id, "result": result},
        }

    @staticmethod
    def sync_status_encoder(sub_id, data):
        ret = {
            "jsonrpc": "2.0",
            "subscription": sub_id,
            "result": {"syncing": bool(data)},
        }
        if data:
            tip_height, highest_block = data
            ret["result"]["status"] = {
                "currentBlock": tip_height,
                "highestBlock": highest_block,
            }
        return ret<|MERGE_RESOLUTION|>--- conflicted
+++ resolved
@@ -1,16 +1,11 @@
 import asyncio
 import json
-<<<<<<< HEAD
-from typing import List, Dict, Callable
-=======
-from typing import List, Dict, Tuple, Optional
->>>>>>> 24f71878
+from typing import List, Dict, Tuple, Optional, Callable
 
 from jsonrpcserver.exceptions import InvalidParams
 from websockets import WebSocketServerProtocol
 
-from quarkchain.cluster.log_filter import LogFilter as EvmLogFilter
-from quarkchain.core import MinorBlock, MinorBlockHeader
+from quarkchain.core import MinorBlock
 
 SUB_NEW_HEADS = "newHeads"
 SUB_NEW_PENDING_TX = "newPendingTransactions"
@@ -89,20 +84,12 @@
 
     async def __notify(self, sub_type, data):
         assert sub_type in self.subscribers
-<<<<<<< HEAD
-        tasks = []
-        for sub_id, websocket in self.subscribers[sub_type].items():
-            response = self.response_encoder(sub_id, data)
-            tasks.append(websocket.send(json.dumps(response)))
-        await asyncio.gather(*tasks)
-=======
         encoder = (
             self.sync_status_encoder if sub_type == SUB_SYNC else self.response_encoder
         )
         for sub_id, websocket in self.subscribers[sub_type].items():
             response = encoder(sub_id, data)
             asyncio.ensure_future(websocket.send(json.dumps(response)))
->>>>>>> 24f71878
 
     @staticmethod
     def response_encoder(sub_id, result):
