--- conflicted
+++ resolved
@@ -1430,20 +1430,17 @@
                 self.counters[method] = 1
 
             msg_id = d.get("id", 0)
-            await self.handlers.dispatch(
+            response = await self.handlers.dispatch(
                 message,
                 context={"websocket": websocket, "sub_id": sub_id, "msg_id": msg_id},
             )
             sub_id += 1
 
-<<<<<<< HEAD
             if "error" in response:
                 Logger.error(response)
             if not response.is_notification:
                 await websocket.send(json.dumps(response))
 
-=======
->>>>>>> 88180952
     def start(self):
         start_server = websockets.serve(self.__handle, self.host, self.port)
         self.loop.run_until_complete(start_server)
@@ -1460,15 +1457,8 @@
         }
 
     @public_methods.add
-<<<<<<< HEAD
-    async def subscribe(self, sub_type, full_shard_id, context):
-        if context is None or full_shard_id is None:
-            raise ValueError("Unexpected subscription request")
-
-=======
-    async def subscribe(self, sub_type, full_shard_id, params=None, context=None):
+    async def subscribe(self, sub_type, full_shard_id, context=None):
         assert context is not None and full_shard_id is not None
->>>>>>> 88180952
         websocket = context["websocket"]
         sub_id = context["sub_id"]
 
@@ -1477,10 +1467,9 @@
         shard = self.slave.shards.get(branch, None)
         if not shard:
             return None
-
         self.subscribers[sub_type].append(sub_id)
+
         if sub_type == "newHeads":
-<<<<<<< HEAD
             asyncio.create_task(self.get_new_heads(sub_id, shard, websocket))
         elif sub_type == "logs":
             asyncio.create_task(self.get_logs(sub_id, shard, websocket))
@@ -1494,17 +1483,6 @@
             raise ValueError("Unrecognized subscription type")
 
         return sub_id
-=======
-            asyncio.ensure_future(self.fetch_new_head(sub_id, shard, websocket))
-        elif sub_type == "logs":
-            asyncio.ensure_future(
-                self.fetch_logs(sub_id, full_shard_id, params, websocket)
-            )
-        elif sub_type == "syncing":
-            asyncio.ensure_future(self.fetch_sync_status(sub_id, shard, websocket))
-        else:
-            raise ValueError("Unrecognized subscription type")
->>>>>>> 88180952
 
     @public_methods.add
     async def get_new_heads(self, sub_id, shard, websocket):
@@ -1521,7 +1499,6 @@
 
             await asyncio.sleep(0.5)
 
-<<<<<<< HEAD
     @public_methods.add
     async def get_new_pending_transactions(self, sub_id, shard, websocket):
         while True:
@@ -1539,8 +1516,10 @@
                             sub_id, data_encoder(tx_hash)
                         )
                         await websocket.send(json.dumps(response))
-=======
-    async def fetch_logs(self, sub_id, full_shard_id, params, websocket):
+            await asyncio.sleep(0.5)
+
+    @public_methods.add
+    async def get_logs(self, sub_id, full_shard_id, params, websocket):
         addresses, topics = _parse_log_request(params, address_decoder)
         if full_shard_id is not None:
             addresses = [Address(a.recipient, full_shard_id) for a in addresses]
@@ -1560,7 +1539,8 @@
                 await websocket.send(json.dumps(response))
             await asyncio.sleep(1)
 
-    async def fetch_sync_status(self, sub_id, shard, websocket):
+    @public_methods.add
+    async def get_syncing(self, sub_id, shard, websocket):
         def resp_transcoder(sub_id, syncing, queue):
             if not syncing:
                 return {
@@ -1586,18 +1566,4 @@
             queue = shard.synchronizer.queue
             response = resp_transcoder(sub_id, syncing, queue)
             await websocket.send(json.dumps(response))
-            await asyncio.sleep(10)
-
-    @staticmethod
-    def response_transcoder(result, sub_id):
->>>>>>> 88180952
-
-            await asyncio.sleep(0.5)
-
-    @public_methods.add
-    async def get_logs(self, sub_id, shard, websocket):
-        pass
-
-    @public_methods.add
-    async def get_syncing(self, sub_id, shard, websocket):
-        pass+            await asyncio.sleep(10)