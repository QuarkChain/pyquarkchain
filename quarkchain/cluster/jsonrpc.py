import asyncio
import inspect
import json
from typing import List, Callable

import aiohttp_cors
import rlp
from aiohttp import web
from async_armor import armor
from decorator import decorator
from jsonrpcserver import config
from jsonrpcserver.async_methods import AsyncMethods
from jsonrpcserver.exceptions import InvalidParams

from quarkchain.cluster.master import MasterServer
from quarkchain.core import Address, Branch, Code, Transaction, Log
from quarkchain.core import RootBlock, TransactionReceipt, MinorBlock
from quarkchain.evm.transactions import Transaction as EvmTransaction
from quarkchain.evm.utils import is_numeric, denoms
from quarkchain.utils import Logger

# defaults
DEFAULT_STARTGAS = 100 * 1000
DEFAULT_GASPRICE = 10 * denoms.gwei


# Allow 16 MB request for submitting big blocks
# TODO: revisit this parameter
JSON_RPC_CLIENT_REQUEST_MAX_SIZE = 16 * 1024 * 1024


# Disable jsonrpcserver logging
config.log_requests = False
config.log_responses = False


def quantity_decoder(hex_str):
    """Decode `hexStr` representing a quantity."""
    # must start with "0x"
    if not hex_str.startswith("0x") or len(hex_str) < 3:
        raise InvalidParams("Invalid quantity encoding")

    try:
        return int(hex_str, 16)
    except ValueError:
        raise InvalidParams("Invalid quantity encoding")


def quantity_encoder(i):
    """Encode integer quantity `data`."""
    assert is_numeric(i)
    return hex(i)


def data_decoder(hex_str):
    """Decode `hexStr` representing unformatted hex_str."""
    if not hex_str.startswith("0x"):
        raise InvalidParams("Invalid hex_str encoding")
    try:
        return bytes.fromhex(hex_str[2:])
    except Exception:
        raise InvalidParams("Invalid hex_str hex encoding")


def data_encoder(data_bytes):
    """Encode unformatted binary `dataBytes`.
    """
    return "0x" + data_bytes.hex()


def address_decoder(hex_str):
    """Decode an address from hex with 0x prefix to 24 bytes."""
    addr_bytes = data_decoder(hex_str)
    if len(addr_bytes) not in (24, 0):
        raise InvalidParams("Addresses must be 24 or 0 bytes long")
    return addr_bytes


def address_encoder(addr_bytes):
    assert len(addr_bytes) == 24
    return data_encoder(addr_bytes)


def recipient_decoder(hex_str):
    """Decode an recipient from hex with 0x prefix to 20 bytes."""
    recipient_bytes = data_decoder(hex_str)
    if len(recipient_bytes) not in (20, 0):
        raise InvalidParams("Addresses must be 20 or 0 bytes long")
    return recipient_bytes


def recipient_encoder(recipient_bytes):
    assert len(recipient_bytes) == 20
    return data_encoder(recipient_bytes)


def full_shard_id_decoder(hex_str):
    b = data_decoder(hex_str)
    if len(b) != 4:
        raise InvalidParams("Full shard id must be 4 bytes")
    return int.from_bytes(b, byteorder="big")


def full_shard_id_encoder(full_shard_id):
    return data_encoder(full_shard_id.to_bytes(4, byteorder="big"))


def id_encoder(hash_bytes, full_shard_id):
    """ Encode hash and full_shard_id into hex """
    return data_encoder(hash_bytes + full_shard_id.to_bytes(4, byteorder="big"))


def id_decoder(hex_str):
    """ Decode an id to (hash, full_shard_id) """
    data_bytes = data_decoder(hex_str)
    if len(data_bytes) != 36:
        raise InvalidParams("Invalid id encoding")
    return data_bytes[:32], int.from_bytes(data_bytes[32:], byteorder="big")


def hash_decoder(hex_str):
    """Decode a block hash."""
    decoded = data_decoder(hex_str)
    if len(decoded) != 32:
        raise InvalidParams("Hashes must be 32 bytes long")
    return decoded


def bool_decoder(data):
    if not isinstance(data, bool):
        raise InvalidParams("Parameter must be boolean")
    return data


def root_block_encoder(block):
    header = block.header

    d = {
        "id": data_encoder(header.get_hash()),
        "height": quantity_encoder(header.height),
        "hash": data_encoder(header.get_hash()),
        "hashPrevBlock": data_encoder(header.hash_prev_block),
        "idPrevBlock": data_encoder(header.hash_prev_block),
        "nonce": quantity_encoder(header.nonce),
        "hashMerkleRoot": data_encoder(header.hash_merkle_root),
        "miner": address_encoder(header.coinbase_address.serialize()),
        "difficulty": quantity_encoder(header.difficulty),
        "timestamp": quantity_encoder(header.create_time),
        "size": quantity_encoder(len(block.serialize())),
        "minorBlockHeaders": [],
    }

    for header in block.minor_block_header_list:
        h = {
            "id": id_encoder(header.get_hash(), header.branch.get_shard_id()),
            "height": quantity_encoder(header.height),
            "hash": data_encoder(header.get_hash()),
            "branch": quantity_encoder(header.branch.value),
            "shard": quantity_encoder(header.branch.get_shard_id()),
            "hashPrevMinorBlock": data_encoder(header.hash_prev_minor_block),
            "idPrevMinorBlock": id_encoder(
                header.hash_prev_minor_block, header.branch.get_shard_id()
            ),
            "hashPrevRootBlock": data_encoder(header.hash_prev_root_block),
            "nonce": quantity_encoder(header.nonce),
            "difficulty": quantity_encoder(header.difficulty),
            "timestamp": quantity_encoder(header.create_time),
        }
        d["minorBlockHeaders"].append(h)
    return d


def minor_block_encoder(block, include_transactions=False):
    """Encode a block as JSON object.

    :param block: a :class:`ethereum.block.Block`
    :param include_transactions: if true transactions are included, otherwise
                                 only their hashes
    :returns: a json encodable dictionary
    """
    header = block.header
    meta = block.meta

    d = {
        "id": id_encoder(header.get_hash(), header.branch.get_shard_id()),
        "height": quantity_encoder(header.height),
        "hash": data_encoder(header.get_hash()),
        "branch": quantity_encoder(header.branch.value),
        "shard": quantity_encoder(header.branch.get_shard_id()),
        "hashPrevMinorBlock": data_encoder(header.hash_prev_minor_block),
        "idPrevMinorBlock": id_encoder(
            header.hash_prev_minor_block, header.branch.get_shard_id()
        ),
        "hashPrevRootBlock": data_encoder(header.hash_prev_root_block),
        "nonce": quantity_encoder(header.nonce),
        "hashMerkleRoot": data_encoder(meta.hash_merkle_root),
        "hashEvmStateRoot": data_encoder(meta.hash_evm_state_root),
        "miner": address_encoder(meta.coinbase_address.serialize()),
        "difficulty": quantity_encoder(header.difficulty),
        "extraData": data_encoder(meta.extra_data),
        "gasLimit": quantity_encoder(header.evm_gas_limit),
        "gasUsed": quantity_encoder(meta.evm_gas_used),
        "timestamp": quantity_encoder(header.create_time),
        "size": quantity_encoder(len(block.serialize())),
    }
    if include_transactions:
        d["transactions"] = []
        for i, _ in enumerate(block.tx_list):
            d["transactions"].append(tx_encoder(block, i))
    else:
        d["transactions"] = [
            id_encoder(tx.get_hash(), block.header.branch.get_shard_id())
            for tx in block.tx_list
        ]
    return d


def tx_encoder(block, i):
    """Encode a transaction as JSON object.

    `transaction` is the `i`th transaction in `block`.
    """
    tx = block.tx_list[i]
    evm_tx = tx.code.get_evm_transaction()
    # TODO: shard_mask is wrong when the tx is pending and block is fake
    shard_mask = block.header.branch.get_shard_size() - 1
    return {
        "id": id_encoder(tx.get_hash(), evm_tx.from_full_shard_id),
        "hash": data_encoder(tx.get_hash()),
        "nonce": quantity_encoder(evm_tx.nonce),
        "timestamp": quantity_encoder(block.header.create_time),
        "shard": quantity_encoder(block.header.branch.get_shard_id()),
        "blockId": id_encoder(
            block.header.get_hash(), block.header.branch.get_shard_id()
        ),
        "blockHeight": quantity_encoder(block.header.height),
        "transactionIndex": quantity_encoder(i),
        "from": data_encoder(evm_tx.sender),
        "to": data_encoder(evm_tx.to),
        "fromFullShardId": full_shard_id_encoder(evm_tx.from_full_shard_id),
        "toFullShardId": full_shard_id_encoder(evm_tx.to_full_shard_id),
        "fromShardId": quantity_encoder(evm_tx.from_full_shard_id & shard_mask),
        "toShardId": quantity_encoder(evm_tx.to_full_shard_id & shard_mask),
        "value": quantity_encoder(evm_tx.value),
        "gasPrice": quantity_encoder(evm_tx.gasprice),
        "gas": quantity_encoder(evm_tx.startgas),
        "data": data_encoder(evm_tx.data),
        "network_id": quantity_encoder(evm_tx.network_id),
        "r": quantity_encoder(evm_tx.r),
        "s": quantity_encoder(evm_tx.s),
        "v": quantity_encoder(evm_tx.v),
    }


def loglist_encoder(loglist: List[Log]):
    """Encode a list of log"""
    result = []
    for l in loglist:
        result.append(
            {
                "logIndex": quantity_encoder(l.log_idx),
                "transactionIndex": quantity_encoder(l.tx_idx),
                "transactionHash": data_encoder(l.tx_hash),
                "blockHash": data_encoder(l.block_hash),
                "blockNumber": quantity_encoder(l.block_number),
                "blockHeight": quantity_encoder(l.block_number),
                "address": data_encoder(l.recipient),
                "recipient": data_encoder(l.recipient),
                "data": data_encoder(l.data),
                "topics": [data_encoder(topic) for topic in l.topics],
            }
        )
    return result


def receipt_encoder(block: MinorBlock, i: int, receipt: TransactionReceipt):
    tx = block.tx_list[i]
    evm_tx = tx.code.get_evm_transaction()
    resp = {
        "transactionId": id_encoder(tx.get_hash(), evm_tx.from_full_shard_id),
        "transactionHash": data_encoder(tx.get_hash()),
        "transactionIndex": quantity_encoder(i),
        "blockId": id_encoder(
            block.header.get_hash(), block.header.branch.get_shard_id()
        ),
        "blockHash": data_encoder(block.header.get_hash()),
        "blockHeight": quantity_encoder(block.header.height),
        "blockNumber": quantity_encoder(block.header.height),
        "cumulativeGasUsed": quantity_encoder(receipt.gas_used),
        "gasUsed": quantity_encoder(receipt.gas_used - receipt.prev_gas_used),
        "status": quantity_encoder(1 if receipt.success == b"\x01" else 0),
        "contractAddress": (
            address_encoder(receipt.contract_address.serialize())
            if not receipt.contract_address.is_empty()
            else None
        ),
        "logs": loglist_encoder(receipt.logs),
    }

    return resp


def decode_arg(name, decoder):
    """Create a decorator that applies `decoder` to argument `name`."""

    @decorator
    def new_f(f, *args, **kwargs):
        call_args = inspect.getcallargs(f, *args, **kwargs)
        call_args[name] = decoder(call_args[name])
        return f(**call_args)

    return new_f


def encode_res(encoder):
    """Create a decorator that applies `encoder` to the return value of the
    decorated function.
    """

    @decorator
    async def new_f(f, *args, **kwargs):
        res = await f(*args, **kwargs)
        return encoder(res)

    return new_f


def block_height_decoder(data):
    """Decode block height string, which can either be None, 'latest', 'earliest' or a hex number
    of minor block height"""
    if data is None or data == "latest":
        return None
    if data == "earliest":
        return 0
    # TODO: support pending
    return quantity_decoder(data)


def shard_id_decoder(data):
    try:
        return quantity_decoder(data)
    except Exception:
        return None


def eth_address_to_quarkchain_address_decoder(hex_str):
    eth_hex = hex_str[2:]
    if len(eth_hex) != 40:
        raise InvalidParams("Addresses must be 40 or 0 bytes long")
    full_shard_id_hex = ""
    for i in range(4):
        index = i * 10
        full_shard_id_hex += eth_hex[index : index + 2]
    return address_decoder("0x" + eth_hex + full_shard_id_hex)


public_methods = AsyncMethods()
private_methods = AsyncMethods()


# noinspection PyPep8Naming
class JSONRPCServer:
    @classmethod
    def start_public_server(cls, env, master_server):
        server = cls(
            env, master_server, env.cluster_config.JSON_RPC_PORT, public_methods
        )
        server.start()
        return server

    @classmethod
    def start_private_server(cls, env, master_server):
        server = cls(
            env,
            master_server,
            env.cluster_config.PRIVATE_JSON_RPC_PORT,
            private_methods,
        )
        server.start()
        return server

    @classmethod
    def start_test_server(cls, env, master_server):
        methods = AsyncMethods()
        for method in public_methods.values():
            methods.add(method)
        for method in private_methods.values():
            methods.add(method)
        server = cls(env, master_server, env.cluster_config.JSON_RPC_PORT, methods)
        server.start()
        return server

    def __init__(self, env, master_server: MasterServer, port, methods: AsyncMethods):
        self.loop = asyncio.get_event_loop()
        self.port = port
        self.env = env
        self.master = master_server
        self.counters = dict()

        # Bind RPC handler functions to this instance
        self.handlers = AsyncMethods()
        for rpc_name in methods:
            func = methods[rpc_name]
            self.handlers[rpc_name] = func.__get__(self, self.__class__)

    async def __handle(self, request):
        request = await request.text()
        Logger.info(request)

        d = dict()
        try:
            d = json.loads(request)
        except Exception:
            pass
        method = d.get("method", "null")
        if method in self.counters:
            self.counters[method] += 1
        else:
            self.counters[method] = 1
        # Use armor to prevent the handler from being cancelled when
        # aiohttp server loses connection to client
        response = await armor(self.handlers.dispatch(request))
        if response.is_notification:
            return web.Response()
        return web.json_response(response, status=response.http_status)

    def start(self):
        app = web.Application(client_max_size=JSON_RPC_CLIENT_REQUEST_MAX_SIZE)
        cors = aiohttp_cors.setup(app)
        route = app.router.add_post("/", self.__handle)
        cors.add(
            route,
            {
                "*": aiohttp_cors.ResourceOptions(
                    allow_credentials=True,
                    expose_headers=("X-Custom-Server-Header",),
                    allow_methods=["POST", "PUT"],
                    allow_headers=("X-Requested-With", "Content-Type"),
                )
            },
        )
        self.runner = web.AppRunner(app, access_log=None)
        self.loop.run_until_complete(self.runner.setup())
        site = web.TCPSite(self.runner, "0.0.0.0", self.port)
        self.loop.run_until_complete(site.start())

    def shutdown(self):
        self.loop.run_until_complete(self.runner.cleanup())

    # JSON RPC handlers
    @public_methods.add
    @decode_arg("quantity", quantity_decoder)
    @encode_res(quantity_encoder)
    async def echoQuantity(self, quantity):
        return quantity

    @public_methods.add
    @decode_arg("data", data_decoder)
    @encode_res(data_encoder)
    async def echoData(self, data):
        return data

    @public_methods.add
    async def networkInfo(self):
        return {
            "networkId": quantity_encoder(
                self.master.env.quark_chain_config.NETWORK_ID
            ),
            "shardSize": quantity_encoder(self.master.get_shard_size()),
            "syncing": self.master.is_syncing(),
            "mining": self.master.is_mining(),
            "shardServerCount": len(self.master.slave_pool),
        }

    @public_methods.add
    @decode_arg("address", address_decoder)
    @decode_arg("block_height", block_height_decoder)
    @encode_res(quantity_encoder)
    async def getTransactionCount(self, address, block_height=None):
        account_branch_data = await self.master.get_primary_account_data(
            Address.deserialize(address), block_height
        )
        return account_branch_data.transaction_count

    @public_methods.add
    @decode_arg("address", address_decoder)
    @decode_arg("block_height", block_height_decoder)
    async def getBalance(self, address, block_height=None):
        account_branch_data = await self.master.get_primary_account_data(
            Address.deserialize(address), block_height
        )
        branch = account_branch_data.branch
        balance = account_branch_data.balance
        return {
            "branch": quantity_encoder(branch.value),
            "shard": quantity_encoder(branch.get_shard_id()),
            "balance": quantity_encoder(balance),
        }

    @public_methods.add
    @decode_arg("address", address_decoder)
    @decode_arg("block_height", block_height_decoder)
    async def getAccountData(self, address, block_height=None, include_shards=False):
        # do not allow specify height if client wants info on all shards
        if include_shards and block_height is not None:
            return None

        address = Address.deserialize(address)
        if not include_shards:
            account_branch_data = await self.master.get_primary_account_data(
                address, block_height
            )
            branch = account_branch_data.branch
            balance = account_branch_data.balance
            count = account_branch_data.transaction_count
            primary = {
                "branch": quantity_encoder(branch.value),
                "shard": quantity_encoder(branch.get_shard_id()),
                "balance": quantity_encoder(balance),
                "transactionCount": quantity_encoder(count),
                "isContract": account_branch_data.is_contract,
            }
            return {"primary": primary}

        branch_to_account_branch_data = await self.master.get_account_data(address)
        shard_size = self.master.get_shard_size()

        shards = []
        for shard in range(shard_size):
            branch = Branch.create(shard_size, shard)
            account_branch_data = branch_to_account_branch_data[branch]
            data = {
                "branch": quantity_encoder(account_branch_data.branch.value),
                "shard": quantity_encoder(account_branch_data.branch.get_shard_id()),
                "balance": quantity_encoder(account_branch_data.balance),
                "transactionCount": quantity_encoder(
                    account_branch_data.transaction_count
                ),
                "isContract": account_branch_data.is_contract,
            }
            shards.append(data)

            if shard == address.get_shard_id(shard_size):
                primary = data

        return {"primary": primary, "shards": shards}

    @public_methods.add
    async def sendUnsigedTransaction(self, **data):
        """ Returns the unsigned hash of the evm transaction """
        if not isinstance(data, dict):
            raise InvalidParams("Transaction must be an object")

        def get_data_default(key, decoder, default=None):
            if key in data:
                return decoder(data[key])
            return default

        nonce = get_data_default("nonce", quantity_decoder, None)
        to = get_data_default("to", recipient_decoder, b"")
        startgas = get_data_default("gas", quantity_decoder, DEFAULT_STARTGAS)
        gasprice = get_data_default("gasPrice", quantity_decoder, DEFAULT_GASPRICE)
        value = get_data_default("value", quantity_decoder, 0)
        data_ = get_data_default("data", data_decoder, b"")

        from_full_shard_id = get_data_default(
            "fromFullShardId", full_shard_id_decoder, None
        )
        to_full_shard_id = get_data_default(
            "toFullShardId", full_shard_id_decoder, None
        )

        if nonce is None:
            raise InvalidParams("nonce is missing")
        if from_full_shard_id is None:
            raise InvalidParams("fromFullShardId is missing")

        if to_full_shard_id is None:
            to_full_shard_id = from_full_shard_id

        evm_tx = EvmTransaction(
            nonce,
            gasprice,
            startgas,
            to,
            value,
            data_,
            from_full_shard_id=from_full_shard_id,
            to_full_shard_id=to_full_shard_id,
            network_id=self.master.env.quark_chain_config.NETWORK_ID,
        )

        return {
            "txHashUnsigned": data_encoder(evm_tx.hash_unsigned),
            "nonce": quantity_encoder(evm_tx.nonce),
            "to": data_encoder(evm_tx.to),
            "fromFullShardId": full_shard_id_encoder(evm_tx.from_full_shard_id),
            "toFullShardId": full_shard_id_encoder(evm_tx.to_full_shard_id),
            "value": quantity_encoder(evm_tx.value),
            "gasPrice": quantity_encoder(evm_tx.gasprice),
            "gas": quantity_encoder(evm_tx.startgas),
            "data": data_encoder(evm_tx.data),
            "networkId": quantity_encoder(evm_tx.network_id),
        }

    @public_methods.add
    async def sendTransaction(self, **data):
        def get_data_default(key, decoder, default=None):
            if key in data:
                return decoder(data[key])
            return default

        to = get_data_default("to", recipient_decoder, b"")
        startgas = get_data_default("gas", quantity_decoder, DEFAULT_STARTGAS)
        gasprice = get_data_default("gasPrice", quantity_decoder, DEFAULT_GASPRICE)
        value = get_data_default("value", quantity_decoder, 0)
        data_ = get_data_default("data", data_decoder, b"")
        v = get_data_default("v", quantity_decoder, 0)
        r = get_data_default("r", quantity_decoder, 0)
        s = get_data_default("s", quantity_decoder, 0)
        nonce = get_data_default("nonce", quantity_decoder, None)

        to_full_shard_id = get_data_default(
            "toFullShardId", full_shard_id_decoder, None
        )
        from_full_shard_id = get_data_default(
            "fromFullShardId", full_shard_id_decoder, None
        )
        network_id = get_data_default(
            "networkId", quantity_decoder, self.master.env.quark_chain_config.NETWORK_ID
        )

        if nonce is None:
            raise InvalidParams("Missing nonce")
        if not (v and r and s):
            raise InvalidParams("Missing v, r, s")
        if from_full_shard_id is None:
            raise InvalidParams("Missing fromFullShardId")

        if to_full_shard_id is None:
            to_full_shard_id = from_full_shard_id

        evm_tx = EvmTransaction(
            nonce,
            gasprice,
            startgas,
            to,
            value,
            data_,
            v,
            r,
            s,
            from_full_shard_id=from_full_shard_id,
            to_full_shard_id=to_full_shard_id,
            network_id=network_id,
        )
        tx = Transaction(code=Code.create_evm_code(evm_tx))
        success = await self.master.add_transaction(tx)
        if not success:
            return None

        return id_encoder(tx.get_hash(), from_full_shard_id)

    @public_methods.add
    @decode_arg("tx_data", data_decoder)
    async def sendRawTransaction(self, tx_data):
        evm_tx = rlp.decode(tx_data, EvmTransaction)
        tx = Transaction(code=Code.create_evm_code(evm_tx))
        success = await self.master.add_transaction(tx)
        if not success:
            return "0x" + bytes(32 + 4).hex()
        return id_encoder(tx.get_hash(), evm_tx.from_full_shard_id)

    @public_methods.add
    @decode_arg("block_id", data_decoder)
    async def getRootBlockById(self, block_id):
        try:
            block = self.master.root_state.db.get_root_block_by_hash(block_id, False)
            return root_block_encoder(block)
        except Exception:
            return None

    @public_methods.add
    @decode_arg("height", quantity_decoder)
    async def getRootBlockByHeight(self, height):
        block = self.master.root_state.get_root_block_by_height(height)
        if not block:
            return None
        return root_block_encoder(block)

    @public_methods.add
    @decode_arg("block_id", id_decoder)
    @decode_arg("include_transactions", bool_decoder)
    async def getMinorBlockById(self, block_id, include_transactions=False):
        block_hash, full_shard_id = block_id
        shard_size = self.master.get_shard_size()
        branch = Branch.create(shard_size, (shard_size - 1) & full_shard_id)
        block = await self.master.get_minor_block_by_hash(block_hash, branch)
        if not block:
            return None
        return minor_block_encoder(block, include_transactions)

    @public_methods.add
    @decode_arg("shard", quantity_decoder)
    @decode_arg("include_transactions", bool_decoder)
    async def getMinorBlockByHeight(
        self, shard: int, height=None, include_transactions=False
    ):
        shard_size = self.master.get_shard_size()
        if height is not None:
            height = quantity_decoder(height)
        if shard >= shard_size:
            raise InvalidParams(
                "shard is larger than shard size {} > {}".format(shard, shard_size)
            )
        branch = Branch.create(shard_size, shard)
        block = await self.master.get_minor_block_by_height(height, branch)
        if not block:
            return None
        return minor_block_encoder(block, include_transactions)

    @public_methods.add
    @decode_arg("tx_id", id_decoder)
    async def getTransactionById(self, tx_id):
        tx_hash, full_shard_id = tx_id
        shard_size = self.master.get_shard_size()
        branch = Branch.create(shard_size, (shard_size - 1) & full_shard_id)
        minor_block, i = await self.master.get_transaction_by_hash(tx_hash, branch)
        if not minor_block:
            return None
        if len(minor_block.tx_list) <= i:
            return None
        return tx_encoder(minor_block, i)

    @public_methods.add
    @decode_arg("block_height", block_height_decoder)
    async def call(self, data, block_height=None):
        return await self._call_or_estimate_gas(
            is_call=True, block_height=block_height, **data
        )

    @public_methods.add
    async def estimateGas(self, **data):
        return await self._call_or_estimate_gas(is_call=False, **data)

    @public_methods.add
    @decode_arg("tx_id", id_decoder)
    async def getTransactionReceipt(self, tx_id):
        tx_hash, full_shard_id = tx_id
        shard_size = self.master.get_shard_size()
        branch = Branch.create(shard_size, (shard_size - 1) & full_shard_id)
        resp = await self.master.get_transaction_receipt(tx_hash, branch)
        if not resp:
            return None
        minor_block, i, receipt = resp

        return receipt_encoder(minor_block, i, receipt)

    @public_methods.add
    @decode_arg("shard", shard_id_decoder)
    async def getLogs(self, data, shard):
        return await self._get_logs(data, shard, decoder=address_decoder)

    @public_methods.add
    @decode_arg("address", address_decoder)
    @decode_arg("key", quantity_decoder)
    @decode_arg("block_height", block_height_decoder)
    # TODO: add block number
    async def getStorageAt(self, address, key, block_height=None):
        res = await self.master.get_storage_at(
            Address.deserialize(address), key, block_height
        )
        return data_encoder(res) if res is not None else None

    @public_methods.add
    @decode_arg("address", address_decoder)
    @decode_arg("block_height", block_height_decoder)
    async def getCode(self, address, block_height=None):
        res = await self.master.get_code(Address.deserialize(address), block_height)
        return data_encoder(res) if res is not None else None

    @public_methods.add
    @decode_arg("address", address_decoder)
    @decode_arg("start", data_decoder)
    @decode_arg("limit", quantity_decoder)
    async def getTransactionsByAddress(self, address, start="0x", limit="0xa"):
        """ "start" should be the "next" in the response for fetching next page.
            "start" can also be "0x" to fetch from the beginning (i.e., latest).
            "start" can be "0x00" to fetch the pending outgoing transactions.
        """
        address = Address.create_from(address)
        if limit > 20:
            limit = 20
        result = await self.master.get_transactions_by_address(address, start, limit)
        if not result:
            return None
        tx_list, next = result
        txs = []
        for tx in tx_list:
            txs.append(
                {
                    "txId": id_encoder(tx.tx_hash, tx.from_address.full_shard_id),
                    "fromAddress": address_encoder(tx.from_address.serialize()),
                    "toAddress": address_encoder(tx.to_address.serialize())
                    if tx.to_address
                    else "0x",
                    "value": quantity_encoder(tx.value),
                    "blockHeight": quantity_encoder(tx.block_height),
                    "timestamp": quantity_encoder(tx.timestamp),
                    "success": tx.success,
                }
            )
        return {"txList": txs, "next": data_encoder(next)}

    @public_methods.add
    async def getJrpcCalls(self):
        return self.counters

    @public_methods.add
    async def gasPrice(self, shard):
        shard = shard_id_decoder(shard)
        if shard is None:
            return None
        branch = Branch.create(self.master.get_shard_size(), shard)
        ret = await self.master.gas_price(branch)
        if ret is None:
            return None
        return quantity_encoder(ret)

    @public_methods.add
<<<<<<< HEAD
    @decode_arg("shard", shard_id_decoder)
    @decode_arg("header_hash", hash_decoder)
    @decode_arg("nonce", quantity_decoder)
    @decode_arg("mixhash", hash_decoder)
    async def submitWork(self, shard, header_hash, nonce, mixhash):
        # TODO: to be implemented
        return False

    @public_methods.add
    @decode_arg("shard", shard_id_decoder)
    async def getWork(self, shard):
        # TODO: to be implemented
        return None
=======
    @decode_arg("from_address", address_decoder)
    @decode_arg("to_address", address_decoder)
    async def donate(self, from_address, to_address):
        """Faucet function to send 1 token from from_address to to_address.
        from_address must be one of the addresses in genesis_data/alloc.json.
        Only allow one pending tx at a time.
        Return tx id if success else None
        """
        key = self.master.env.quark_chain_config.alloc_accounts.get(
            from_address.hex(), None
        )
        if not key:
            return None

        from_address = Address.deserialize(from_address)
        to_address = Address.deserialize(to_address)

        # Do nothing if there is already a pending tx
        result = await self.master.get_transactions_by_address(
            from_address, bytes(1), 1
        )
        if result:
            tx_list, next_token = result
            if tx_list:
                return None

        account_branch_data = await self.master.get_primary_account_data(from_address)
        nonce = account_branch_data.transaction_count
        network_id = self.master.env.quark_chain_config.NETWORK_ID
        evm_tx = EvmTransaction(
            nonce,
            10 ** 9,
            30000,
            to_address.recipient,
            1 * (10 ** 18),
            b"",
            from_full_shard_id=from_address.full_shard_id,
            to_full_shard_id=to_address.full_shard_id,
            network_id=network_id,
        )
        evm_tx.sign(key)
        tx = Transaction(code=Code.create_evm_code(evm_tx))
        success = await self.master.add_transaction(tx)
        if not success:
            return None
        return id_encoder(tx.get_hash(), from_address.full_shard_id)
>>>>>>> 3442d4cc

    ######################## Ethereum JSON RPC ########################

    @public_methods.add
    async def net_version(self):
        return quantity_encoder(self.master.env.quark_chain_config.NETWORK_ID)

    @public_methods.add
    async def eth_gasPrice(self, shard):
        return await self.gasPrice(shard)

    @public_methods.add
    @decode_arg("block_height", block_height_decoder)
    @decode_arg("include_transactions", bool_decoder)
    async def eth_getBlockByNumber(self, block_height, include_transactions):
        """
        NOTE: only support block_id "latest" or hex
        """

        def block_transcoder(block):
            """
            QuarkChain Block => ETH Block
            """
            return {
                **block,
                "number": block["height"],
                "parentHash": block["hashPrevMinorBlock"],
                "sha3Uncles": "",
                "logsBloom": "",
                "transactionsRoot": block["hashMerkleRoot"],  # ?
                "stateRoot": block["hashEvmStateRoot"],  # ?
            }

        block = await self.master.get_minor_block_by_height(
            block_height, Branch.create(self.master.get_shard_size(), 0)
        )
        if block is None:
            return None
        return block_transcoder(minor_block_encoder(block))

    @public_methods.add
    @decode_arg("address", eth_address_to_quarkchain_address_decoder)
    @decode_arg("shard", shard_id_decoder)
    @encode_res(quantity_encoder)
    async def eth_getBalance(self, address, shard=None):
        address = Address.deserialize(address)
        if shard is not None:
            address = Address(address.recipient, shard)
        account_branch_data = await self.master.get_primary_account_data(address)
        balance = account_branch_data.balance
        return balance

    @public_methods.add
    @decode_arg("address", eth_address_to_quarkchain_address_decoder)
    @decode_arg("shard", shard_id_decoder)
    @encode_res(quantity_encoder)
    async def eth_getTransactionCount(self, address, shard=None):
        address = Address.deserialize(address)
        if shard is not None:
            address = Address(address.recipient, shard)
        account_branch_data = await self.master.get_primary_account_data(address)
        return account_branch_data.transaction_count

    @public_methods.add
    @decode_arg("address", eth_address_to_quarkchain_address_decoder)
    @decode_arg("shard", shard_id_decoder)
    async def eth_getCode(self, address, shard=None):
        addr = Address.deserialize(address)
        if shard is not None:
            addr = Address(addr.recipient, shard)
        res = await self.master.get_code(addr, None)
        return data_encoder(res) if res is not None else None

    @public_methods.add
    @decode_arg("shard", shard_id_decoder)
    async def eth_call(self, data, shard=None):
        """ Returns the result of the transaction application without putting in block chain """
        data = self._convert_eth_call_data(data, shard)
        return await self.call(data)

    @public_methods.add
    async def eth_sendRawTransaction(self, tx_data):
        return await self.sendRawTransaction(tx_data)

    @public_methods.add
    async def eth_getTransactionReceipt(self, tx_id):
        return await self.getTransactionReceipt(tx_id)

    @public_methods.add
    @decode_arg("shard", shard_id_decoder)
    async def eth_estimateGas(self, data, shard):
        data = self._convert_eth_call_data(data, shard)
        return await self.estimateGas(**data)

    @public_methods.add
    @decode_arg("shard", shard_id_decoder)
    async def eth_getLogs(self, data, shard):
        return await self._get_logs(
            data, shard, decoder=eth_address_to_quarkchain_address_decoder
        )

    @public_methods.add
    @decode_arg("address", eth_address_to_quarkchain_address_decoder)
    @decode_arg("key", quantity_decoder)
    @decode_arg("shard", shard_id_decoder)
    async def eth_getStorageAt(self, address, key, shard=None):
        addr = Address.deserialize(address)
        if shard is not None:
            addr = Address(addr.recipient, shard)
        res = await self.master.get_storage_at(addr, key, None)
        return data_encoder(res) if res is not None else None

    ######################## Private Methods ########################

    @private_methods.add
    @decode_arg("coinbase_address", address_decoder)
    @decode_arg("shard_mask_value", quantity_decoder)
    async def getNextBlockToMine(
        self, coinbase_address, shard_mask_value, prefer_root=False
    ):
        address = Address.deserialize(coinbase_address)
        is_root_block, block = await self.master.get_next_block_to_mine(
            address, shard_mask_value, prefer_root=prefer_root
        )
        if not block:
            return None
        return {
            "isRootBlock": is_root_block,
            "blockData": data_encoder(block.serialize()),
        }

    @private_methods.add
    @decode_arg("branch", quantity_decoder)
    @decode_arg("block_data", data_decoder)
    async def addBlock(self, branch, block_data):
        if branch == 0:
            block = RootBlock.deserialize(block_data)
            return await self.master.add_root_block_from_miner(block)
        return await self.master.add_raw_minor_block(Branch(branch), block_data)

    @private_methods.add
    async def getPeers(self):
        peer_list = []
        for peer_id, peer in self.master.network.active_peer_pool.items():
            peer_list.append(
                {
                    "id": data_encoder(peer_id),
                    "ip": quantity_encoder(int(peer.ip)),
                    "port": quantity_encoder(peer.port),
                }
            )
        return {"peers": peer_list}

    @private_methods.add
    async def getStats(self):
        # This JRPC doesn't follow the standard encoding
        return await self.master.get_stats()

    @private_methods.add
    async def createTransactions(self, **load_test_data):
        """Create transactions for load testing"""

        def get_data_default(key, decoder, default=None):
            if key in load_test_data:
                return decoder(load_test_data[key])
            return default

        num_tx_per_shard = load_test_data["numTxPerShard"]
        x_shard_percent = load_test_data["xShardPercent"]
        to = get_data_default("to", recipient_decoder, b"")
        startgas = get_data_default("gas", quantity_decoder, DEFAULT_STARTGAS)
        gasprice = get_data_default(
            "gasPrice", quantity_decoder, int(DEFAULT_GASPRICE / 10)
        )
        value = get_data_default("value", quantity_decoder, 0)
        data = get_data_default("data", data_decoder, b"")
        # FIXME: can't support specifying full shard ID to 0. currently is regarded as not set
        from_full_shard_id = get_data_default(
            "fromFullShardId", full_shard_id_decoder, 0
        )
        # build sample tx
        evm_tx_sample = EvmTransaction(
            0,
            gasprice,
            startgas,
            to,
            value,
            data,
            from_full_shard_id=from_full_shard_id,
        )
        tx = Transaction(code=Code.create_evm_code(evm_tx_sample))
        return await self.master.create_transactions(
            num_tx_per_shard, x_shard_percent, tx
        )

    @private_methods.add
    async def setTargetBlockTime(self, root_block_time=0, minor_block_time=0):
        """0 will not update existing value"""
        return await self.master.set_target_block_time(
            root_block_time, minor_block_time
        )

    @private_methods.add
    async def setMining(self, mining):
        """Turn on / off mining"""
        return await self.master.set_mining(mining)

    @private_methods.add
    async def getJrpcCalls(self):
        return self.counters

    @staticmethod
    def _convert_eth_call_data(data, shard):
        to_address = Address.create_from(
            eth_address_to_quarkchain_address_decoder(data["to"])
        )
        if shard:
            to_address = Address(to_address.recipient, shard)
        data["to"] = "0x" + to_address.serialize().hex()
        if "from" in data:
            from_address = Address.create_from(
                eth_address_to_quarkchain_address_decoder(data["from"])
            )
            if shard:
                from_address = Address(from_address.recipient, shard)
            data["from"] = "0x" + from_address.serialize().hex()
        return data

    async def _get_logs(self, data, shard, decoder: Callable[[str], bytes]):
        start_block = data.get("fromBlock", "latest")
        end_block = data.get("toBlock", "latest")
        # TODO: not supported yet for "earliest" or "pending" block
        if (isinstance(start_block, str) and start_block != "latest") or (
            isinstance(end_block, str) and end_block != "latest"
        ):
            return None
        # parse addresses / topics
        addresses, topics = [], []
        if "address" in data:
            if isinstance(data["address"], str):
                addresses = [Address.deserialize(decoder(data["address"]))]
            elif isinstance(data["address"], list):
                addresses = [Address.deserialize(decoder(a)) for a in data["address"]]
        if shard is not None:
            addresses = [Address(a.recipient, shard) for a in addresses]
        if "topics" in data:
            for topic_item in data["topics"]:
                if isinstance(topic_item, str):
                    topics.append([data_decoder(topic_item)])
                elif isinstance(topic_item, list):
                    topics.append([data_decoder(tp) for tp in topic_item])
        branch = Branch.create(self.master.get_shard_size(), shard)
        logs = await self.master.get_logs(
            addresses, topics, start_block, end_block, branch
        )
        if logs is None:
            return None
        return loglist_encoder(logs)

    async def _call_or_estimate_gas(self, is_call: bool, **data):
        """ Returns the result of the transaction application without putting in block chain """
        if not isinstance(data, dict):
            raise InvalidParams("Transaction must be an object")

        def get_data_default(key, decoder, default=None):
            if key in data:
                return decoder(data[key])
            return default

        to = get_data_default("to", address_decoder, None)
        if to is None:
            raise InvalidParams("Missing to")

        to_full_shard_id = int.from_bytes(to[20:], "big")

        gas = get_data_default("gas", quantity_decoder, 0)
        gas_price = get_data_default("gasPrice", quantity_decoder, 0)
        value = get_data_default("value", quantity_decoder, 0)
        data_ = get_data_default("data", data_decoder, b"")
        sender = get_data_default("from", address_decoder, b"\x00" * 20 + to[20:])
        sender_address = Address.create_from(sender)

        network_id = self.master.env.quark_chain_config.NETWORK_ID

        nonce = 0  # slave will fill in the real nonce
        evm_tx = EvmTransaction(
            nonce,
            gas_price,
            gas,
            to[:20],
            value,
            data_,
            from_full_shard_id=sender_address.full_shard_id,
            to_full_shard_id=to_full_shard_id,
            network_id=network_id,
        )

        tx = Transaction(code=Code.create_evm_code(evm_tx))
        if is_call:
            res = await self.master.execute_transaction(
                tx, sender_address, data["block_height"]
            )
            return data_encoder(res) if res is not None else None
        else:  # estimate gas
            res = await self.master.estimate_gas(tx, sender_address)
            return quantity_encoder(res) if res is not None else None<|MERGE_RESOLUTION|>--- conflicted
+++ resolved
@@ -828,7 +828,6 @@
         return quantity_encoder(ret)
 
     @public_methods.add
-<<<<<<< HEAD
     @decode_arg("shard", shard_id_decoder)
     @decode_arg("header_hash", hash_decoder)
     @decode_arg("nonce", quantity_decoder)
@@ -842,7 +841,7 @@
     async def getWork(self, shard):
         # TODO: to be implemented
         return None
-=======
+
     @decode_arg("from_address", address_decoder)
     @decode_arg("to_address", address_decoder)
     async def donate(self, from_address, to_address):
@@ -889,7 +888,6 @@
         if not success:
             return None
         return id_encoder(tx.get_hash(), from_address.full_shard_id)
->>>>>>> 3442d4cc
 
     ######################## Ethereum JSON RPC ########################
 
