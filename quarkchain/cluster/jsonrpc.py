--- conflicted
+++ resolved
@@ -1418,17 +1418,8 @@
             )
             sub_id += 1
 
-<<<<<<< HEAD
-        response = await self.handlers.dispatch(request, context=websocket)
-        if "error" in response:
-            Logger.error(response)
-        if not response.is_notification:
-            await websocket.send(str(response))
-        return response
-=======
             if not response["result"]:
                 break
->>>>>>> 3fc17c36
 
     def start(self):
         start_server = websockets.serve(self.__handle, self.host, self.port)
@@ -1438,34 +1429,32 @@
         pass  # TODO
 
     @public_methods.add
-<<<<<<< HEAD
-    async def qkc_subscribe(self, type_name, full_shard_id, context):
-        subscription_id = (
-            666
-        )  # TODO: hardcode for now, will be replaced when merged with NewHeads
+    async def qkc_subscribe(self, sub_type, full_shard_id, context):
+        if context is None or full_shard_id is None:
+            return None
+
+        websocket = context["websocket"]
+        sub_id = context["sub_id"]
+        msg_id = context["msg_id"]
+        response = {"jsonrpc": "2.0", "result": sub_id, "id": msg_id}
+        await websocket.send(json.dumps(response))
+
         full_shard_id = shard_id_decoder(full_shard_id)
-        if full_shard_id is None:
-            return None
         branch = Branch(full_shard_id)
         shard = self.slave.shards.get(branch, None)
-
-        response = {
-            "jsonrpc": "2.0",
-            "result": subscription_id,
-            "id": 1,
-        }  # TODO: change id
-        await context.send(str(response))
-
         if not shard:
             return None
 
-        if type_name == "newPendingTransactions":
-            await self.get_new_pending_transaction(subscription_id, shard, context)
+        if sub_type == "newHeads":
+            await self.get_new_head(sub_id, shard, websocket)
+        if sub_type == "newPendingTransactions":
+            await self.get_new_pending_transaction(sub_id, shard, websocket)
         else:
-            pass
-
-    @public_methods.add
-    async def get_new_pending_transaction(self, subscription_id, shard, websocket):
+            print("other types of subscription")
+            self.subscribers[sub_type].append(sub_id)
+
+    @public_methods.add
+    async def get_new_pending_transaction(self, sub_id, shard, websocket):
         all_pending_txs = set()
 
         while True:
@@ -1475,66 +1464,36 @@
                     if tx not in all_pending_txs:
                         all_pending_txs.add(tx)
                         response = self.response_transcoder(
-                            subscription_id, data_encoder(tx.hash)
+                            sub_id, data_encoder(tx.hash)
                         )
-                        await websocket.send(str(response))
-
-            await asyncio.sleep(0.2)
-
-    @staticmethod
-    def response_transcoder(subscription_id, result):
-        return {
-            "jsonrpc": "2.0",
-            "method": "qkc_subscription",
-            "params": {"subscription": subscription_id, "result": result},
-=======
-    async def ping(self, context):
-        websocket = context["websocket"]
-        msg_id = context["msg_id"]
-        response = {"jsonrpc": "2.0", "result": "pong", "id": msg_id}
-        await websocket.send(json.dumps(response))
-
-    @public_methods.add
-    async def subscribe(self, sub_type, full_shard_id, context):
-        if context is None or full_shard_id is None:
-            return None
-        websocket = context["websocket"]
-        sub_id = context["sub_id"]
-        msg_id = context["msg_id"]
-        response = {"jsonrpc": "2.0", "result": sub_id, "id": msg_id}
-        await websocket.send(json.dumps(response))
-
-        full_shard_id = shard_id_decoder(full_shard_id)
-        branch = Branch(full_shard_id)
-        shard = self.slave.shards.get(branch, None)
-        if not shard:
-            return None
-
-        if sub_type == "newHeads":
-            await self.fetch_new_head(sub_id, shard, websocket)
-        else:
-            print("other types of subscription")
-            self.subscribers[sub_type].append(sub_id)
-
-    async def fetch_new_head(self, sub_id, shard, websocket):
+                        await websocket.send(json.dumps(response))
+
+            await asyncio.sleep(0.5)
+
+    async def get_new_head(self, sub_id, shard, websocket):
         last_header = None
+
         while True:
             header = shard.state.header_tip
             if not last_header or header.height != last_header.height:
                 last_header = header
                 response = self.response_transcoder(
-                    minor_block_header_encoder(header), sub_id
+                    sub_id, minor_block_header_encoder(header)
                 )
                 await websocket.send(json.dumps(response))
 
             await asyncio.sleep(0.5)
 
     @staticmethod
-    def response_transcoder(result, sub_id):
-
+    def response_transcoder(sub_id, result):
         return {
             "jsonrpc": "2.0",
-            "method": "subscription",
+            "method": "qkc_subscription",
             "params": {"subscription": sub_id, "result": result},
->>>>>>> 3fc17c36
-        }+        }
+
+    async def ping(self, context):
+        websocket = context["websocket"]
+        msg_id = context["msg_id"]
+        response = {"jsonrpc": "2.0", "result": "pong", "id": msg_id}
+        await websocket.send(json.dumps(response))