--- conflicted
+++ resolved
@@ -94,12 +94,7 @@
                 try:
                     await instance.add_block_async_func(block)
                 except Exception as ex:
-<<<<<<< HEAD
-                    GLOG.exception(ex)
-=======
                     Logger.error(ex)
-                    instance.mine_new_block_async()
->>>>>>> 80e78735
 
         async def mine_new_block(instance: Miner):
             """Get a new block and start mining.
