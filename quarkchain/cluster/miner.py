--- conflicted
+++ resolved
@@ -38,7 +38,6 @@
         h = sha3_256(sha3_256(block_header.get_hash_for_mining() + nonce_bytes))
         if not h < target:
             raise ValueError("invalid pow proof")
-<<<<<<< HEAD
 
 
 class MiningAlgorithm(ABC):
@@ -103,8 +102,6 @@
         self._log_status(block)
         block.header.nonce = random.randint(0, 2 ** 32 - 1)
         super().post_process_mined_block(block)
-=======
->>>>>>> 60480e51
 
 
 class Ethash(MiningAlgorithm):
@@ -283,13 +280,6 @@
                 output_q.put(None)
                 return
 
-<<<<<<< HEAD
-=======
-            header_hash = block.header.get_hash_for_mining()
-            block_number = block.header.height
-            difficulty = block.header.difficulty
-            miner = EthashMiner(block_number, difficulty, header_hash, is_test)
->>>>>>> 60480e51
             start_nonce = 0
             mining_algo = mining_algo_gen(block, **mining_params)
             # inner loop for iterating nonce
@@ -307,70 +297,4 @@
                 except Exception:  # queue empty
                     pass
                 # update param and keep mining
-<<<<<<< HEAD
-                start_nonce += rounds
-=======
-                start_nonce += rounds
-
-    @staticmethod
-    def mine_sha3sha3(
-        block: Union[MinorBlock, RootBlock],
-        input_q: MultiProcessingQueue,
-        output_q: MultiProcessingQueue,
-        mining_params: Dict,
-    ):
-        # TODO: control flow similar as `mine_ethash`. should refactor
-
-        def mine(start, end):
-            nonlocal header_hash, target
-            for nonce in range(start, end):
-                nonce_bytes = nonce.to_bytes(8, byteorder="big")
-                h = sha3_256(sha3_256(header_hash + nonce_bytes))
-                if h < target:
-                    return nonce_bytes
-            return None
-
-        # TODO: maybe add rounds to config json
-        rounds = mining_params.get("rounds", 100)
-        # outer loop for mining forever
-        while True:
-            # `None` block means termination
-            if not block:
-                output_q.put(None)
-                return
-
-            header_hash = block.header.get_hash_for_mining()
-            target = (2 ** 256 // (block.header.difficulty or 1) - 1).to_bytes(
-                32, byteorder="big"
-            )
-            start_nonce = 0
-            # inner loop for iterating nonce
-            while True:
-                nonce_found = mine(start_nonce + 1, start_nonce + 1 + rounds)
-                if nonce_found:
-                    block.header.nonce = int.from_bytes(nonce_found, byteorder="big")
-                    Miner._post_process_mined_block(block)
-                    output_q.put(block)
-                    block, _ = input_q.get(block=True)  # blocking
-                    break  # break inner loop to refresh mining params
-                # check if new block arrives. if yes, discard current progress and restart
-                try:
-                    block, _ = input_q.get_nowait()
-                    break  # break inner loop to refresh mining params
-                except Exception:  # queue empty
-                    pass
-                # update param and keep mining
-                start_nonce += rounds
-
-    @staticmethod
-    def _post_process_mined_block(block: Union[MinorBlock, RootBlock]):
-        if isinstance(block, RootBlock):
-            extra_data = json.loads(block.header.extra_data.decode("utf-8"))
-            extra_data["mined"] = time_ms()
-            block.header.extra_data = json.dumps(extra_data).encode("utf-8")
-        else:
-            extra_data = json.loads(block.meta.extra_data.decode("utf-8"))
-            extra_data["mined"] = time_ms()
-            block.meta.extra_data = json.dumps(extra_data).encode("utf-8")
-            block.header.hash_meta = block.meta.get_hash()
->>>>>>> 60480e51
+                start_nonce += rounds