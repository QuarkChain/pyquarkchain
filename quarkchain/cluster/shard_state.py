import asyncio
import functools
import json
import time
from collections import defaultdict, deque, Counter
from fractions import Fraction
from typing import Optional, Tuple, List, Union, Dict

from quarkchain.cluster.filter import Filter
from quarkchain.cluster.miner import validate_seal
from quarkchain.cluster.neighbor import is_neighbor
from quarkchain.cluster.rpc import ShardStats, TransactionDetail
from quarkchain.cluster.shard_db_operator import ShardDbOperator
from quarkchain.core import (
    calculate_merkle_root,
    Address,
    Branch,
    Code,
    RootBlock,
    Transaction,
    Log,
)
from quarkchain.core import (
    mk_receipt_sha,
    CrossShardTransactionList,
    CrossShardTransactionDeposit,
    MinorBlock,
    MinorBlockHeader,
    MinorBlockMeta,
    TransactionReceipt,
)
from quarkchain.diff import EthDifficultyCalculator
from quarkchain.evm import opcodes
from quarkchain.evm.messages import apply_transaction, validate_transaction
from quarkchain.evm.state import State as EvmState
from quarkchain.evm.transaction_queue import TransactionQueue
from quarkchain.evm.transactions import Transaction as EvmTransaction
from quarkchain.genesis import GenesisManager
from quarkchain.reward import ConstMinorBlockRewardCalcultor
from quarkchain.utils import Logger, check, time_ms


class GasPriceSuggestionOracle:
    def __init__(
        self, last_price: int, last_head: bytes, check_blocks: int, percentile: int
    ):
        self.last_price = last_price
        self.last_head = last_head
        self.check_blocks = check_blocks
        self.percentile = percentile


class ShardState:
    """  State of a shard, which includes
    - evm state
    - minor blockchain
    - root blockchain and cross-shard transactions
    TODO: Support
    - reshard by split
    """

    def __init__(self, env, full_shard_id: int, db=None, diff_calc=None):
        self.env = env
        self.shard_config = env.quark_chain_config.shards[full_shard_id]
        self.full_shard_id = full_shard_id
        if not diff_calc:
            cutoff = self.shard_config.DIFFICULTY_ADJUSTMENT_CUTOFF_TIME
            diff_factor = self.shard_config.DIFFICULTY_ADJUSTMENT_FACTOR
            min_diff = self.shard_config.GENESIS.DIFFICULTY
            check(cutoff > 0 and diff_factor > 0 and min_diff > 0)
            diff_calc = EthDifficultyCalculator(
                cutoff=cutoff, diff_factor=diff_factor, minimum_diff=min_diff
            )
        self.diff_calc = diff_calc
        self.reward_calc = ConstMinorBlockRewardCalcultor(env)
        self.raw_db = db if db is not None else env.db
        self.branch = Branch(full_shard_id)
        self.db = ShardDbOperator(self.raw_db, self.env, self.branch)
        self.tx_queue = TransactionQueue()  # queue of EvmTransaction
        self.tx_dict = dict()  # hash -> Transaction for explorer
        self.initialized = False
        self.header_tip = None
        # TODO: make the oracle configurable
        self.gas_price_suggestion_oracle = GasPriceSuggestionOracle(
            last_price=0, last_head=b"", check_blocks=5, percentile=50
        )

        # new blocks that passed POW validation and should be made available to whole network
        self.new_block_pool = dict()
        # header hash -> (height, [coinbase address]) during previous blocks (ascending)
        self.coinbase_addr_cache = dict()  # type: Dict[bytes, Tuple[int, Deque[bytes]]]

    def init_from_root_block(self, root_block):
        """ Master will send its root chain tip when it connects to slaves.
        Shards will initialize its state based on the root block.
        """
        check(
            root_block.header.height
            > self.env.quark_chain_config.get_genesis_root_height(self.full_shard_id)
        )
        check(not self.initialized)
        self.initialized = True

        Logger.info(
            "[{}] Initializing shard state from root height {} hash {}".format(
                self.full_shard_id,
                root_block.header.height,
                root_block.header.get_hash().hex(),
            )
        )

        confirmed_header_tip = self.db.get_last_confirmed_minor_block_header_at_root_block(
            root_block.header.get_hash()
        )
        header_tip = confirmed_header_tip
        if not header_tip:
            # root chain has not confirmed any block on this shard
            # get the genesis block from db
            header_tip = self.db.get_minor_block_by_height(0).header

        self.header_tip = header_tip
        self.root_tip = root_block.header
        header_tip_hash = header_tip.get_hash()

        self.db.recover_state(self.root_tip, self.header_tip)
        Logger.info(
            "[{}] Done recovery from db. shard tip {} {}, root tip {} {}".format(
                self.full_shard_id,
                self.header_tip.height,
                header_tip_hash.hex(),
                self.root_tip.height,
                self.root_tip.get_hash().hex(),
            )
        )

        self.meta_tip = self.db.get_minor_block_meta_by_hash(header_tip_hash)
        self.confirmed_header_tip = confirmed_header_tip
        self.evm_state = self.__create_evm_state(
            self.meta_tip.hash_evm_state_root, header_hash=header_tip_hash
        )
        check(
            self.db.get_minor_block_evm_root_hash_by_hash(header_tip_hash)
            == self.meta_tip.hash_evm_state_root
        )

        self.__rewrite_block_index_to(
            self.db.get_minor_block_by_hash(header_tip_hash), add_tx_back_to_queue=False
        )

    def __create_evm_state(
        self, root_hash: Optional[bytes], header_hash: Optional[bytes]
    ):
        """EVM state with given root hash and block hash AFTER which being evaluated."""
        state = EvmState(
            env=self.env.evm_env, db=self.raw_db, qkc_config=self.env.quark_chain_config
        )
        if root_hash:
            state.trie.root_hash = root_hash

        if self.shard_config.POSW_CONFIG.ENABLED and header_hash is not None:
            state.posw_disallow_list = self._get_posw_coinbase_blockcnt(
                header_hash
            ).keys()
        return state

    def init_genesis_state(self, root_block):
        """ root_block should have the same height as configured in shard GENESIS.
        If a genesis block has already been created (probably from another root block
        with the same height), create and store the new genesis block from root_block
        without modifying the in-memory state of this ShardState object.
        """
        height = self.env.quark_chain_config.get_genesis_root_height(self.full_shard_id)
        check(root_block.header.height == height)

        genesis_manager = GenesisManager(self.env.quark_chain_config)
        genesis_block = genesis_manager.create_minor_block(
            root_block,
            self.full_shard_id,
            self.__create_evm_state(root_hash=None, header_hash=None),
        )

        self.db.put_minor_block(genesis_block, [])
        self.db.put_root_block(root_block)

        if self.initialized:
            # already initialized. just return the block without resetting the state.
            return genesis_block

        # block index should not be overwritten if there is already a genesis block
        # this must happen after the above initialization check
        self.db.put_minor_block_index(genesis_block)

        self.root_tip = root_block.header
        # Tips that are confirmed by root
        self.confirmed_header_tip = None
        # Tips that are unconfirmed by root
        self.header_tip = genesis_block.header
        self.meta_tip = genesis_block.meta
        self.evm_state = self.__create_evm_state(
            genesis_block.meta.hash_evm_state_root,
            header_hash=genesis_block.header.get_hash(),
        )

        Logger.info(
            "[{}] Initialized genensis state at root block {} {}, genesis block hash {}".format(
                self.full_shard_id,
                self.root_tip.height,
                self.root_tip.get_hash().hex(),
                self.header_tip.get_hash().hex(),
            )
        )
        self.initialized = True
        return genesis_block

    def __validate_tx(
        self, tx: Transaction, evm_state, from_address=None, gas=None
    ) -> EvmTransaction:
        """from_address will be set for execute_tx"""
        # UTXOs are not supported now
        if len(tx.in_list) != 0:
            raise RuntimeError("input list must be empty")
        if len(tx.out_list) != 0:
            raise RuntimeError("output list must be empty")
        if len(tx.sign_list) != 0:
            raise RuntimeError("sign list must be empty")

        # Check OP code
        if len(tx.code.code) == 0:
            raise RuntimeError("empty op code")
        if not tx.code.is_evm():
            raise RuntimeError("only evm transaction is supported now")

        evm_tx = tx.code.get_evm_transaction()

        if from_address:
            check(evm_tx.from_full_shard_key == from_address.full_shard_key)
            nonce = evm_state.get_nonce(from_address.recipient)
            # have to create a new evm_tx as nonce is immutable
            evm_tx = EvmTransaction(
                nonce,
                evm_tx.gasprice,
                gas if gas else evm_tx.startgas,  # override gas if specified
                evm_tx.to,
                evm_tx.value,
                evm_tx.data,
                from_full_shard_key=evm_tx.from_full_shard_key,
                to_full_shard_key=evm_tx.to_full_shard_key,
                network_id=evm_tx.network_id,
            )
            evm_tx.sender = from_address.recipient

        evm_tx.set_quark_chain_config(self.env.quark_chain_config)

        if evm_tx.network_id != self.env.quark_chain_config.NETWORK_ID:
            raise RuntimeError(
                "evm tx network id mismatch. expect {} but got {}".format(
                    self.env.quark_chain_config.NETWORK_ID, evm_tx.network_id
                )
            )

        if not self.branch.is_in_branch(evm_tx.from_full_shard_key):
            raise RuntimeError(
                "evm tx from_full_shard_key ({}) not in this branch ({}).".format(
                    hex(evm_tx.from_full_shard_key),
                    hex(self.branch.get_full_shard_id()),
                )
            )

        to_branch = Branch(evm_tx.to_full_shard_id)

        initialized_full_shard_ids = self.env.quark_chain_config.get_initialized_full_shard_ids_before_root_height(
            self.root_tip.height
        )
        if (
            evm_tx.is_cross_shard
            and to_branch.get_full_shard_id() not in initialized_full_shard_ids
        ):
            raise RuntimeError(
                "evm tx to_full_shard_id {} is not initialized yet. current root height {}".format(
                    evm_tx.to_full_shard_id, self.root_tip.height
                )
            )
        if evm_tx.is_cross_shard and not self.__is_neighbor(to_branch):
            raise RuntimeError(
                "evm tx to_full_shard_id {} is not a neighbor of from_full_shard_id {}".format(
                    evm_tx.to_full_shard_id, evm_tx.from_full_shard_id
                )
            )

        # This will check signature, nonce, balance, gas limit
        validate_transaction(evm_state, evm_tx)

        # TODO: xshard gas limit check
        return evm_tx

    def add_tx(self, tx: Transaction):
        if (
            len(self.tx_queue)
            > self.env.quark_chain_config.TRANSACTION_QUEUE_SIZE_LIMIT_PER_SHARD
        ):
            # exceeding tx queue size limit
            return False

        tx_hash = tx.get_hash()

        if self.db.contain_transaction_hash(tx_hash):
            return False

        if tx_hash in self.tx_dict:
            return False

        evm_state = self.evm_state.ephemeral_clone()
        evm_state.gas_used = 0
        try:
            evm_tx = self.__validate_tx(tx, evm_state)
            self.tx_queue.add_transaction(evm_tx)
            self.tx_dict[tx_hash] = tx
            return True
        except Exception as e:
            Logger.warning_every_sec("Failed to add transaction: {}".format(e), 1)
            return False

    def _get_evm_state_for_new_block(self, block, ephemeral=True):
        root_hash = self.db.get_minor_block_evm_root_hash_by_hash(
            block.header.hash_prev_minor_block
        )
        state = self.__create_evm_state(
            root_hash, header_hash=block.header.hash_prev_minor_block
        )
        if ephemeral:
            state = state.ephemeral_clone()
        state.timestamp = block.header.create_time
        state.gas_limit = block.header.evm_gas_limit
        state.block_number = block.header.height
        state.recent_uncles[
            state.block_number
        ] = []  # TODO [x.hash for x in block.uncles]
        # TODO: Create a account with shard info if the account is not created
        # Right now the full_shard_key for coinbase actually comes from the first tx that got applied
        state.block_coinbase = block.header.coinbase_address.recipient
        state.block_difficulty = block.header.difficulty
        state.block_reward = 0
        state.prev_headers = []  # TODO: state.add_block_header(block.header)
        return state

    def __is_same_minor_chain(self, longer_block_header, shorter_block_header):
        if shorter_block_header.height > longer_block_header.height:
            return False

        header = longer_block_header
        for i in range(longer_block_header.height - shorter_block_header.height):
            header = self.db.get_minor_block_header_by_hash(
                header.hash_prev_minor_block
            )
        return header == shorter_block_header

    def __is_same_root_chain(self, longer_block_header, shorter_block_header):
        if shorter_block_header.height > longer_block_header.height:
            return False

        header = longer_block_header
        for i in range(longer_block_header.height - shorter_block_header.height):
            header = self.db.get_root_block_header_by_hash(header.hash_prev_block)
        return header == shorter_block_header

    def __validate_gas_limit(self, gas_limit: int, parent_gas_limit: int):
        """Raise ValueError if validation failed"""

        def compute_gas_limit_bounds(parent_gas_limit: int) -> Tuple[int, int]:
            """
            Compute the boundaries for the block gas limit based on the parent block.
            """
            boundary_range = (
                parent_gas_limit // self.shard_config.GAS_LIMIT_ADJUSTMENT_FACTOR
            )
            upper_bound = parent_gas_limit + boundary_range
            lower_bound = max(
                self.shard_config.GAS_LIMIT_MINIMUM, parent_gas_limit - boundary_range
            )
            return lower_bound, upper_bound

        low_bound, high_bound = compute_gas_limit_bounds(parent_gas_limit)
        if gas_limit < low_bound:
            raise ValueError(
                "gas limit {} is too low. minimum is {}".format(gas_limit, low_bound)
            )
        elif gas_limit > high_bound:
            raise ValueError(
                "gas limit {} is too hight. maximum is {}".format(gas_limit, high_bound)
            )

    def __compute_gas_limit(
        self, parent_gas_limit, parent_gas_used, gas_limit_floor: int
    ) -> int:
        """
        A simple strategy for adjusting the gas limit. (from py-evm)

        For each block:

        - decrease by 1/1024th of the gas limit from the previous block
        - increase by 50% of the total gas used by the previous block

        If the value is less than the given `gas_limit_floor`:

        - increase the gas limit by 1/1024th of the gas limit from the previous block.

        If the value is less than the GAS_LIMIT_MINIMUM:

        - use the GAS_LIMIT_MINIMUM as the new gas limit.
        """
        shard_config = self.shard_config
        if gas_limit_floor < shard_config.GAS_LIMIT_MINIMUM:
            raise ValueError(
                "`gas_limit_floor` value must be greater than the "
                "GAS_LIMIT_MINIMUM.  Got {0}.  must be greater than "
                "{1}".format(gas_limit_floor, shard_config.GAS_LIMIT_MINIMUM)
            )

        decay = parent_gas_limit // shard_config.GAS_LIMIT_EMA_DENOMINATOR

        if parent_gas_used:
            usage_increase = (
                (parent_gas_used * shard_config.GAS_LIMIT_USAGE_ADJUSTMENT_NUMERATOR)
                // shard_config.GAS_LIMIT_USAGE_ADJUSTMENT_DENOMINATOR
                // shard_config.GAS_LIMIT_EMA_DENOMINATOR
            )
        else:
            usage_increase = 0

        gas_limit = max(
            shard_config.GAS_LIMIT_MINIMUM, parent_gas_limit - decay + usage_increase
        )

        if gas_limit < shard_config.GAS_LIMIT_MINIMUM:
            return shard_config.GAS_LIMIT_MINIMUM
        elif gas_limit < gas_limit_floor:
            return parent_gas_limit + decay
        else:
            return gas_limit

    def __validate_block(self, block: MinorBlock):
        """ Validate a block before running evm transactions
        """
        height = block.header.height
        if height < 1:
            raise ValueError("unexpected height")

        if not self.db.contain_minor_block_by_hash(block.header.hash_prev_minor_block):
            # TODO:  May put the block back to queue
            raise ValueError(
                "[{}] prev block not found, block height {} prev hash {}".format(
                    self.branch.get_full_shard_id(),
                    height,
                    block.header.hash_prev_minor_block.hex(),
                )
            )
        prev_header = self.db.get_minor_block_header_by_hash(
            block.header.hash_prev_minor_block
        )

        if height != prev_header.height + 1:
            raise ValueError("height mismatch")

        if block.header.branch != self.branch:
            raise ValueError("branch mismatch")

        if block.header.create_time <= prev_header.create_time:
            raise ValueError(
                "incorrect create time tip time {}, new block time {}".format(
                    block.header.create_time, self.chain[-1].create_time
                )
            )

        if block.header.hash_meta != block.meta.get_hash():
            raise ValueError("hash of meta mismatch")

        if (
            len(block.header.extra_data)
            > self.env.quark_chain_config.BLOCK_EXTRA_DATA_SIZE_LIMIT
        ):
            raise ValueError("extra_data in block is too large")

        if (
            len(block.tracking_data)
            > self.env.quark_chain_config.BLOCK_EXTRA_DATA_SIZE_LIMIT
        ):
            raise ValueError("tracking_data in block is too large")

        self.__validate_gas_limit(block.header.evm_gas_limit, prev_header.evm_gas_limit)

        # Make sure merkle tree is valid
        merkle_hash = calculate_merkle_root(block.tx_list)
        if merkle_hash != block.meta.hash_merkle_root:
            raise ValueError("incorrect merkle root")

        # Check the first transaction of the block
        if not self.branch.is_in_branch(block.header.coinbase_address.full_shard_key):
            raise ValueError("coinbase output address must be in the shard")

        # Check difficulty
        if not self.env.quark_chain_config.SKIP_MINOR_DIFFICULTY_CHECK:
            diff = self.diff_calc.calculate_diff_with_parent(
                prev_header, block.header.create_time
            )
            if diff != block.header.difficulty:
                raise ValueError("incorrect difficulty")

        if not self.branch.is_in_branch(block.header.coinbase_address.full_shard_key):
            raise ValueError("coinbase output must be in local shard")

        # Check whether the root header is in the root chain
        root_block_header = self.db.get_root_block_header_by_hash(
            block.header.hash_prev_root_block
        )
        if root_block_header is None:
            raise ValueError("cannot find root block for the minor block")

        if (
            root_block_header.height
            < self.db.get_root_block_header_by_hash(
                prev_header.hash_prev_root_block
            ).height
        ):
            raise ValueError("prev root block height must be non-decreasing")

        prev_confirmed_minor_block = self.db.get_last_confirmed_minor_block_header_at_root_block(
            block.header.hash_prev_root_block
        )
        if prev_confirmed_minor_block and not self.__is_same_minor_chain(
            prev_header, prev_confirmed_minor_block
        ):
            raise ValueError(
                "prev root block's minor block is not in the same chain as the minor block"
            )

        if not self.__is_same_root_chain(
            self.db.get_root_block_header_by_hash(block.header.hash_prev_root_block),
            self.db.get_root_block_header_by_hash(prev_header.hash_prev_root_block),
        ):
            raise ValueError("prev root blocks are not on the same chain")

        # Check PoW if applicable
        consensus_type = self.env.quark_chain_config.shards[
            self.full_shard_id
        ].CONSENSUS_TYPE
        validate_seal(block.header, consensus_type)

    def run_block(
        self, block, evm_state=None, evm_tx_included=None, x_shard_receive_tx_list=None
    ):
        if evm_tx_included is None:
            evm_tx_included = []
        if x_shard_receive_tx_list is None:
            x_shard_receive_tx_list = []
        if evm_state is None:
            evm_state = self._get_evm_state_for_new_block(block, ephemeral=False)
        root_block_header = self.db.get_root_block_header_by_hash(
            block.header.hash_prev_root_block
        )
        prev_header = self.db.get_minor_block_header_by_hash(
            block.header.hash_prev_minor_block
        )

        x_shard_receive_tx_list.extend(
            self.__run_cross_shard_tx_list(
                evm_state=evm_state,
                descendant_root_header=root_block_header,
                ancestor_root_header=self.db.get_root_block_header_by_hash(
                    prev_header.hash_prev_root_block
                ),
            )
        )

        # TODO: check xshard tx limit is not exceeded (CRITICAL)
        for idx, tx in enumerate(block.tx_list):
            try:
                evm_tx = self.__validate_tx(tx, evm_state)
                evm_tx.set_quark_chain_config(self.env.quark_chain_config)
                apply_transaction(evm_state, evm_tx, tx.get_hash())
                evm_tx_included.append(evm_tx)
            except Exception as e:
                Logger.debug_exception()
                Logger.debug(
                    "failed to process Tx {}, idx {}, reason {}".format(
                        tx.get_hash().hex(), idx, e
                    )
                )
                raise e

        # Pay miner
        pure_coinbase_amount = self.get_coinbase_amount()
        evm_state.delta_balance(evm_state.block_coinbase, pure_coinbase_amount)

        # Update actual root hash
        evm_state.commit()
        return evm_state

    def __is_minor_block_linked_to_root_tip(self, m_block):
        """ Determine whether a minor block is a descendant of a minor block confirmed by root tip
        """
        if not self.confirmed_header_tip:
            # genesis
            return True

        if m_block.header.height <= self.confirmed_header_tip.height:
            return False

        header = m_block.header
        for i in range(m_block.header.height - self.confirmed_header_tip.height):
            header = self.db.get_minor_block_header_by_hash(
                header.hash_prev_minor_block
            )

        return header == self.confirmed_header_tip

    def __rewrite_block_index_to(self, minor_block, add_tx_back_to_queue=True):
        """ Find the common ancestor in the current chain and rewrite index till minor_block """
        new_chain = []
        old_chain = []

        # minor_block height could be lower than the current tip
        # we should revert all the blocks above minor_block height
        height = minor_block.header.height + 1
        while True:
            orig_block = self.db.get_minor_block_by_height(height)
            if not orig_block:
                break
            old_chain.append(orig_block)
            height += 1

        block = minor_block
        # Find common ancestor and record the blocks that needs to be updated
        while block.header.height >= 0:
            orig_block = self.db.get_minor_block_by_height(block.header.height)
            if orig_block and orig_block.header == block.header:
                break
            new_chain.append(block)
            if orig_block:
                old_chain.append(orig_block)
            if block.header.height <= 0:
                break
            block = self.db.get_minor_block_by_hash(block.header.hash_prev_minor_block)

        for block in old_chain:
            self.db.remove_transaction_index_from_block(block)
            self.db.remove_minor_block_index(block)
            if add_tx_back_to_queue:
                self.__add_transactions_from_block(block)
        for block in new_chain:
            self.db.put_transaction_index_from_block(block)
            self.db.put_minor_block_index(block)
            self.__remove_transactions_from_block(block)

    def __add_transactions_from_block(self, block):
        for tx in block.tx_list:
            self.tx_dict[tx.get_hash()] = tx
            self.tx_queue.add_transaction(tx.code.get_evm_transaction())

    def __remove_transactions_from_block(self, block):
        evm_tx_list = []
        for tx in block.tx_list:
            self.tx_dict.pop(tx.get_hash(), None)
            evm_tx_list.append(tx.code.get_evm_transaction())
        self.tx_queue = self.tx_queue.diff(evm_tx_list)

    def add_block(self, block, skip_if_too_old=True):
        """  Add a block to local db.  Perform validate and update tip accordingly
        Returns None if block is already added.
        Returns a list of CrossShardTransactionDeposit from block.
        Raises on any error.
        """
        start_time = time.time()
        start_ms = time_ms()

        if skip_if_too_old:
            if (
                self.header_tip.height - block.header.height
                > self.shard_config.max_stale_minor_block_height_diff
            ):
                Logger.info(
                    "[{}] drop old block {} << {}".format(
                        self.branch.get_full_shard_id(),
                        block.header.height,
                        self.header_tip.height,
                    )
                )
                raise ValueError(
                    "block is too old {} << {}".format(
                        block.header.height, self.header_tip.height
                    )
                )

        header_hash = block.header.get_hash()
        if self.db.contain_minor_block_by_hash(header_hash):
            return None

        evm_tx_included = []
        x_shard_receive_tx_list = []
        # Throw exception if fail to run
        self.__validate_block(block)
        evm_state = self.run_block(
            block,
            evm_tx_included=evm_tx_included,
            x_shard_receive_tx_list=x_shard_receive_tx_list,
        )

        # ------------------------ Validate ending result of the block --------------------
        if block.meta.hash_evm_state_root != evm_state.trie.root_hash:
            raise ValueError(
                "state root mismatch: header %s computed %s"
                % (block.meta.hash_evm_state_root.hex(), evm_state.trie.root_hash.hex())
            )

        receipt_root = mk_receipt_sha(evm_state.receipts, evm_state.db)
        if block.meta.hash_evm_receipt_root != receipt_root:
            raise ValueError(
                "receipt root mismatch: header {} computed {}".format(
                    block.meta.hash_evm_receipt_root.hex(), receipt_root.hex()
                )
            )

        if evm_state.gas_used != block.meta.evm_gas_used:
            raise ValueError(
                "gas used mismatch: header %d computed %d"
                % (block.meta.evm_gas_used, evm_state.gas_used)
            )

        if (
            evm_state.xshard_receive_gas_used
            != block.meta.evm_cross_shard_receive_gas_used
        ):
            raise ValueError(
                "x-shard gas used mismatch: header %d computed %d"
                % (
                    block.meta.evm_cross_shard_receive_gas_used,
                    evm_state.xshard_receive_gas_used,
                )
            )
        coinbase_amount = self.get_coinbase_amount() + evm_state.block_fee
        if coinbase_amount != block.header.coinbase_amount:
            raise ValueError("coinbase reward incorrect")

        if evm_state.bloom != block.header.bloom:
            raise ValueError("bloom mismatch")

        self.db.put_minor_block(block, x_shard_receive_tx_list)

        # Update tip if a block is appended or a fork is longer (with the same ancestor confirmed by root block tip)
        # or they are equal length but the root height confirmed by the block is longer
        update_tip = False
        if not self.__is_same_root_chain(
            self.root_tip,
            self.db.get_root_block_header_by_hash(block.header.hash_prev_root_block),
        ):
            # Don't update tip if the block depends on a root block that is not root_tip or root_tip's ancestor
            update_tip = False
        elif block.header.hash_prev_minor_block == self.header_tip.get_hash():
            update_tip = True
        elif self.__is_minor_block_linked_to_root_tip(block):
            if block.header.height > self.header_tip.height:
                update_tip = True
            elif block.header.height == self.header_tip.height:
                update_tip = (
                    self.db.get_root_block_header_by_hash(
                        block.header.hash_prev_root_block
                    ).height
                    > self.db.get_root_block_header_by_hash(
                        self.header_tip.hash_prev_root_block
                    ).height
                )

        if update_tip:
            self.__rewrite_block_index_to(block)
            self.evm_state = evm_state
            # Safe to update PoSW blacklist here
            if self.shard_config.POSW_CONFIG.ENABLED:
                posw_disallow_list = self._get_posw_coinbase_blockcnt(
                    header_hash
                ).keys()
                self.evm_state.posw_disallow_list = posw_disallow_list
            self.header_tip = block.header
            self.meta_tip = block.meta

        check(
            self.__is_same_root_chain(
                self.root_tip,
                self.db.get_root_block_header_by_hash(
                    self.header_tip.hash_prev_root_block
                ),
            )
        )
        Logger.debug(
            "Add block took {} seconds for {} tx".format(
                time.time() - start_time, len(block.tx_list)
            )
        )
        tracking_data_str = block.tracking_data.decode("utf-8")
        if tracking_data_str != "":
            tracking_data = json.loads(tracking_data_str)
            sample = {
                "time": time_ms() // 1000,
                "shard": str(block.header.branch.get_full_shard_id()),
                "network": self.env.cluster_config.MONITORING.NETWORK_NAME,
                "cluster": self.env.cluster_config.MONITORING.CLUSTER_ID,
                "hash": header_hash.hex(),
                "height": block.header.height,
                "original_cluster": tracking_data["cluster"],
                "inception": tracking_data["inception"],
                "creation_latency_ms": tracking_data["creation_ms"],
                "add_block_latency_ms": time_ms() - start_ms,
                "mined": tracking_data.get("mined", 0),
                "propagation_latency_ms": start_ms - tracking_data.get("mined", 0),
                "num_tx": len(block.tx_list),
            }
            asyncio.ensure_future(
                self.env.cluster_config.kafka_logger.log_kafka_sample_async(
                    self.env.cluster_config.MONITORING.PROPAGATION_TOPIC, sample
                )
            )
        return evm_state.xshard_list

    def get_coinbase_amount(self) -> int:
        local_fee_rate = (
            1 - self.env.quark_chain_config.reward_tax_rate
        )  # type: Fraction
        coinbase_amount = (
            self.env.quark_chain_config.shards[self.full_shard_id].COINBASE_AMOUNT
            * local_fee_rate.numerator
            // local_fee_rate.denominator
        )
        return coinbase_amount

    def get_tip(self) -> MinorBlock:
        return self.db.get_minor_block_by_hash(self.header_tip.get_hash())

    def finalize_and_add_block(self, block):
        evm_state = self.run_block(block)
        coinbase_amount = self.get_coinbase_amount() + evm_state.block_fee
        block.finalize(evm_state=evm_state, coinbase_amount=coinbase_amount)
        self.add_block(block)

    def get_balance(self, recipient: bytes, height: Optional[int] = None) -> int:
        evm_state = self._get_evm_state_from_height(height)
        if not evm_state:
            return 0
        return evm_state.get_balance(recipient)

    def get_transaction_count(
        self, recipient: bytes, height: Optional[int] = None
    ) -> int:
        evm_state = self._get_evm_state_from_height(height)
        if not evm_state:
            return 0
        return evm_state.get_nonce(recipient)

    def get_code(self, recipient: bytes, height: Optional[int] = None) -> bytes:
        evm_state = self._get_evm_state_from_height(height)
        if not evm_state:
            return b""
        return evm_state.get_code(recipient)

    def get_storage_at(
        self, recipient: bytes, key: int, height: Optional[int] = None
    ) -> bytes:
        evm_state = self._get_evm_state_from_height(height)
        if not evm_state:
            return b""
        int_result = evm_state.get_storage_data(recipient, key)  # type: int
        return int_result.to_bytes(32, byteorder="big")

    def execute_tx(
        self, tx: Transaction, from_address, height: Optional[int] = None
    ) -> Optional[bytes]:
        """Execute the tx using a copy of state
        """
        evm_state = self._get_evm_state_from_height(height)
        if not evm_state:
            return None

        state = evm_state.ephemeral_clone()
        state.gas_used = 0

        # Use the maximum gas allowed if gas is 0
        evm_tx = tx.code.get_evm_transaction()
        gas = evm_tx.startgas if evm_tx.startgas else state.gas_limit

        try:
            evm_tx = self.__validate_tx(tx, state, from_address, gas)
            success, output = apply_transaction(
                state, evm_tx, tx_wrapper_hash=bytes(32)
            )
            return output if success else None
        except Exception as e:
            Logger.warning_every_sec("failed to apply transaction: {}".format(e), 1)
            return None

    def get_next_block_difficulty(self, create_time=None):
        if not create_time:
            create_time = max(int(time.time()), self.header_tip.create_time + 1)
        return self.diff_calc.calculate_diff_with_parent(self.header_tip, create_time)

    def get_next_block_reward(self):
        return self.reward_calc.get_block_reward(self)

    def get_next_block_coinbase_amount(self):
        # TODO: add block reward
        # TODO: the current calculation is bogus and just serves as a placeholder.
        coinbase = 0
        for tx_wrapper in self.tx_queue.peek():
            tx = tx_wrapper.tx
            coinbase += tx.gasprice * tx.startgas

        if self.root_tip.get_hash() != self.header_tip.hash_prev_root_block:
            txs = self.__get_cross_shard_tx_list_by_root_block_hash(
                self.root_tip.get_hash()
            )
            for tx in txs:
                coinbase += tx.gas_price * opcodes.GTXXSHARDCOST

        return coinbase

    def __get_all_unconfirmed_header_list(self) -> List[MinorBlockHeader]:
        """ height in ascending order """
        header_list = []
        header = self.header_tip
        start_height = (
            self.confirmed_header_tip.height if self.confirmed_header_tip else -1
        )
        for i in range(header.height - start_height):
            header_list.append(header)
            header = self.db.get_minor_block_header_by_hash(
                header.hash_prev_minor_block
            )
        check(header == self.confirmed_header_tip)
        header_list.reverse()
        return header_list

    def get_unconfirmed_header_list(self) -> List[MinorBlockHeader]:
        headers = self.__get_all_unconfirmed_header_list()
        max_blocks = self.__get_max_blocks_in_one_root_block()
        return headers[0:max_blocks]

    def get_unconfirmed_headers_coinbase_amount(self) -> int:
        amount = 0
        headers = self.get_unconfirmed_header_list()
        for header in headers:
            amount += header.coinbase_amount
        return amount

    def __get_max_blocks_in_one_root_block(self) -> int:
        return self.shard_config.max_blocks_per_shard_in_one_root_block

    def __get_xshard_tx_limits(self, root_block: RootBlock) -> Dict[int, int]:
        """Return a mapping from shard_id to the max number of xshard tx to the shard of shard_id"""
        results = dict()
        for m_header in root_block.minor_block_header_list:
            results[m_header.branch.get_full_shard_id()] = int(
                m_header.evm_gas_limit
                / opcodes.GTXXSHARDCOST
                / self.env.quark_chain_config.MAX_NEIGHBORS
                / self.__get_max_blocks_in_one_root_block()
            )
        return results

    def __add_transactions_to_block(self, block: MinorBlock, evm_state: EvmState):
        """ Fill up the block tx list with tx from the tx queue"""
        poped_txs = []
        xshard_tx_counters = defaultdict(int)
        xshard_tx_limits = self.__get_xshard_tx_limits(
            self.db.get_root_block_by_hash(block.header.hash_prev_root_block)
        )

        while evm_state.gas_used < evm_state.gas_limit:
            evm_tx = self.tx_queue.pop_transaction(
                max_gas=evm_state.gas_limit - evm_state.gas_used
            )
            if evm_tx is None:  # tx_queue is exhausted
                break

            evm_tx.set_quark_chain_config(self.env.quark_chain_config)
            to_branch = Branch(evm_tx.to_full_shard_id)

            if self.branch != to_branch:
                check(self.__is_neighbor(to_branch))
                if xshard_tx_counters[
                    evm_tx.to_full_shard_id
                ] + 1 > xshard_tx_limits.get(evm_tx.to_full_shard_id, 0):
                    poped_txs.append(evm_tx)  # will be put back later
                    continue

            try:
                tx = Transaction(code=Code.create_evm_code(evm_tx))
                apply_transaction(evm_state, evm_tx, tx.get_hash())
                block.add_tx(tx)
                poped_txs.append(evm_tx)
                xshard_tx_counters[evm_tx.to_full_shard_id] += 1
            except Exception as e:
                Logger.warning_every_sec(
                    "Failed to include transaction: {}".format(e), 1
                )
                tx = Transaction(code=Code.create_evm_code(evm_tx))
                self.tx_dict.pop(tx.get_hash(), None)

        # We don't want to drop the transactions if the mined block failed to be appended
        for evm_tx in poped_txs:
            self.tx_queue.add_transaction(evm_tx)

    def create_block_to_mine(self, create_time=None, address=None, gas_limit=None):
        """ Create a block to append and include TXs to maximize rewards
        """
        start_time = time.time()
        tracking_data = {
            "inception": time_ms(),
            "cluster": self.env.cluster_config.MONITORING.CLUSTER_ID,
        }
        if not create_time:
            create_time = max(int(time.time()), self.header_tip.create_time + 1)
        difficulty = self.get_next_block_difficulty(create_time)
        prev_block = self.get_tip()
        block = prev_block.create_block_to_append(
            create_time=create_time, address=address, difficulty=difficulty
        )
        block.header.evm_gas_limit = self.__compute_gas_limit(
            prev_block.header.evm_gas_limit,
            prev_block.meta.evm_gas_used,
            self.shard_config.GENESIS.GAS_LIMIT,
        )

        evm_state = self._get_evm_state_for_new_block(block)

        if gas_limit is not None:
            # Set gas_limit.  Since gas limit is auto adjusted between blocks, this is for test purpose only.
            evm_state.gas_limit = gas_limit

        block.header.evm_gas_limit = evm_state.gas_limit

        prev_header = self.header_tip
        ancestor_root_header = self.db.get_root_block_header_by_hash(
            prev_header.hash_prev_root_block
        )
        check(self.__is_same_root_chain(self.root_tip, ancestor_root_header))

        # cross-shard receive must be handled before including tx from tx_queue
        block.header.hash_prev_root_block = self.__include_cross_shard_tx_list(
            evm_state=evm_state,
            descendant_root_header=self.root_tip,
            ancestor_root_header=ancestor_root_header,
        ).get_hash()

        self.__add_transactions_to_block(block, evm_state)

        # Pay miner
        pure_coinbase_amount = self.get_coinbase_amount()
        evm_state.delta_balance(evm_state.block_coinbase, pure_coinbase_amount)

        # Update actual root hash
        evm_state.commit()

        coinbase_amount = pure_coinbase_amount + evm_state.block_fee
        block.finalize(evm_state=evm_state, coinbase_amount=coinbase_amount)

        tracking_data["creation_ms"] = time_ms() - tracking_data["inception"]
        block.tracking_data = json.dumps(tracking_data).encode("utf-8")
        end_time = time.time()
        Logger.debug(
            "Create block to mine took {} seconds for {} tx".format(
                end_time - start_time, len(block.tx_list)
            )
        )
        return block

    def get_block_by_hash(self, h):
        """ Return an validated block.  Return None if no such block exists in db
        """
        return self.db.get_minor_block_by_hash(h)

    def contain_block_by_hash(self, h):
        return self.db.contain_minor_block_by_hash(h)

    def get_pending_tx_size(self):
        return self.transaction_pool.size()

    #
    # ============================ Cross-shard transaction handling =============================
    #
    def add_cross_shard_tx_list_by_minor_block_hash(
        self, h, tx_list: CrossShardTransactionList
    ):
        """ Add a cross shard tx list from remote shard
        The list should be validated by remote shard, however,
        it is better to diagnose some bugs in peer shard if we could check
        - x-shard gas limit exceeded
        - it is a neighor of current shard following our routing rule
        """
        self.db.put_minor_block_xshard_tx_list(h, tx_list)

    def add_root_block(self, root_block: RootBlock):
        """ Add a root block.
        Make sure all cross shard tx lists of remote shards confirmed by the root block are in local db.
        Return True if the new block become head else False.
        Raise ValueError on any failure.
        """
        check(
            root_block.header.height
            > self.env.quark_chain_config.get_genesis_root_height(self.full_shard_id)
        )
        if not self.db.contain_root_block_by_hash(root_block.header.hash_prev_block):
            raise ValueError("cannot find previous root block in pool")

        shard_headers = []
        for m_header in root_block.minor_block_header_list:
            h = m_header.get_hash()
            if m_header.branch == self.branch:
                if not self.db.contain_minor_block_by_hash(h):
                    raise ValueError("cannot find minor block in local shard")
                shard_headers.append(m_header)
                continue

            prev_root_header = self.db.get_root_block_header_by_hash(
                m_header.hash_prev_root_block
            )
            check(prev_root_header is not None)
            if not self.__is_neighbor(m_header.branch, prev_root_header.height):
                continue

            if not self.db.contain_remote_minor_block_hash(h):
                if (
                    prev_root_header.height
                    > self.env.quark_chain_config.get_genesis_root_height(
                        self.full_shard_id
                    )
                ):
                    raise ValueError(
                        "cannot find x_shard tx list for {}-{} {}".format(
                            m_header.branch.get_full_shard_id(),
                            m_header.height,
                            h.hex(),
                        )
                    )

        if len(shard_headers) > self.__get_max_blocks_in_one_root_block():
            raise ValueError(
                "too many minor blocks in the root block for shard {}".format(
                    self.branch.get_full_shard_id()
                )
            )

        last_minor_header_in_prev_root_block = self.db.get_last_confirmed_minor_block_header_at_root_block(
            root_block.header.hash_prev_block
        )
        if shard_headers:
            # Master should assure this check will not fail
            check(
                shard_headers[0].height == 0
                or shard_headers[0].hash_prev_minor_block
                == last_minor_header_in_prev_root_block.get_hash()
            )
            shard_header = shard_headers[-1]
        else:
            shard_header = last_minor_header_in_prev_root_block

        # shard_header can be None meaning the genesis shard block has not been confirmed by any root block

        self.db.put_root_block(root_block, shard_header)
        if shard_header:
            check(
                self.__is_same_root_chain(
                    root_block.header,
                    self.db.get_root_block_header_by_hash(
                        shard_header.hash_prev_root_block
                    ),
                )
            )

        # No change to root tip
        if root_block.header.height <= self.root_tip.height:
            check(
                self.__is_same_root_chain(
                    self.root_tip,
                    self.db.get_root_block_header_by_hash(
                        self.header_tip.hash_prev_root_block
                    ),
                )
            )
            return False

        # Switch to the longest root block
        self.root_tip = root_block.header
        self.confirmed_header_tip = shard_header

        orig_header_tip = self.header_tip
        if shard_header:
            orig_block = self.db.get_minor_block_by_height(shard_header.height)
            # get_minor_block_by_height only returns block on the best chain
            # so orig_block could be on a fork and thus will not be found by
            # get_minor_block_by_height
            if not orig_block or orig_block.header != shard_header:
                # TODO: shard_header might not be the tip of the longest chain
                # need to switch to the tip of the longest chain
                self.header_tip = shard_header

        # the current header_tip might point to a root block on a fork with r_block
        # we need to scan back until finding a minor block pointing to the same root chain r_block is on.
        # the worst case would be that we go all the way back to orig_block (shard_header)
        while not self.__is_same_root_chain(
            self.root_tip,
            self.db.get_root_block_header_by_hash(self.header_tip.hash_prev_root_block),
        ):
            self.header_tip = self.db.get_minor_block_header_by_hash(
                self.header_tip.hash_prev_minor_block
            )

        if self.header_tip != orig_header_tip:
            header_tip_hash = self.header_tip.get_hash()
            self.meta_tip = self.db.get_minor_block_meta_by_hash(header_tip_hash)
            self.__rewrite_block_index_to(
                self.db.get_minor_block_by_hash(header_tip_hash)
            )
            Logger.info(
                "[{}] shard tip reset from {} to {} by root block {}".format(
                    self.branch.get_full_shard_id(),
                    orig_header_tip.height,
                    self.header_tip.height,
                    root_block.header.height,
                )
            )

        return True

    def __is_neighbor(self, remote_branch: Branch, root_height=None):
        root_height = self.root_tip.height if root_height is None else root_height
        shard_size = len(
            self.env.quark_chain_config.get_initialized_full_shard_ids_before_root_height(
                root_height
            )
        )
        return is_neighbor(self.branch, remote_branch, shard_size)

    def __get_cross_shard_tx_list_by_root_block_hash(self, h):
        r_block = self.db.get_root_block_by_hash(h)
        tx_list = []
        for m_header in r_block.minor_block_header_list:
            if m_header.branch == self.branch:
                continue

            prev_root_header = self.db.get_root_block_header_by_hash(
                m_header.hash_prev_root_block
            )
            check(prev_root_header is not None)

            if not self.__is_neighbor(m_header.branch, prev_root_header.height):
                continue

            xshard_tx_list = self.db.get_minor_block_xshard_tx_list(m_header.get_hash())
            if (
                prev_root_header.height
                <= self.env.quark_chain_config.get_genesis_root_height(
                    self.full_shard_id
                )
            ):
                check(xshard_tx_list is None)
                continue
            tx_list.extend(xshard_tx_list.tx_list)

        # Apply root block coinbase
        if self.branch.is_in_branch(r_block.header.coinbase_address.full_shard_key):
            tx_list.append(
                CrossShardTransactionDeposit(
                    tx_hash=bytes(32),
                    from_address=Address.create_empty_account(0),
                    to_address=r_block.header.coinbase_address,
                    value=r_block.header.coinbase_amount,
                    gas_price=0,
                    gas_token_id=0,
                    transfer_token_id=0,  # root block coinbase is only in QKC
                )
            )
        return tx_list

    def __run_one_cross_shard_tx_list_by_root_block_hash(self, r_hash, evm_state):
        tx_list = self.__get_cross_shard_tx_list_by_root_block_hash(r_hash)
        local_fee_rate = (
            1 - self.env.quark_chain_config.reward_tax_rate
        )  # type: Fraction

        for tx in tx_list:
            evm_state.delta_balance(tx.to_address.recipient, tx.value)
            evm_state.gas_used = min(
                evm_state.gas_used
                + (opcodes.GTXXSHARDCOST if tx.gas_price != 0 else 0),
                evm_state.gas_limit,
            )
            xshard_fee = (
                opcodes.GTXXSHARDCOST
                * tx.gas_price
                * local_fee_rate.numerator
                // local_fee_rate.denominator
            )
            evm_state.block_fee += xshard_fee
            evm_state.delta_balance(evm_state.block_coinbase, xshard_fee)

        evm_state.xshard_receive_gas_used = evm_state.gas_used

        return tx_list

    def __include_cross_shard_tx_list(
        self, evm_state, descendant_root_header, ancestor_root_header
    ):
        """ Include cross-shard transaction as much as possible by confirming root header as much as possible
        """
        if descendant_root_header == ancestor_root_header:
            return ancestor_root_header

        # Find all unconfirmed root headers
        r_header = descendant_root_header
        header_list = []
        while r_header != ancestor_root_header:
            check(r_header.height > ancestor_root_header.height)
            header_list.append(r_header)
            r_header = self.db.get_root_block_header_by_hash(r_header.hash_prev_block)

        # Add root headers.  Return if we run out of gas.
        for r_header in reversed(header_list):
            self.__run_one_cross_shard_tx_list_by_root_block_hash(
                r_header.get_hash(), evm_state
            )
            if evm_state.gas_used == evm_state.gas_limit:
                return r_header

        return descendant_root_header

    def __run_cross_shard_tx_list(
        self, evm_state, descendant_root_header, ancestor_root_header
    ):
        tx_list = []
        r_header = descendant_root_header
        while r_header != ancestor_root_header:
            if r_header.height == ancestor_root_header.height:
                raise ValueError(
                    "incorrect ancestor root header: expected {}, actual {}",
                    r_header.get_hash().hex(),
                    ancestor_root_header.get_hash().hex(),
                )
            if evm_state.gas_used > evm_state.gas_limit:
                raise ValueError("gas consumed by cross-shard tx exceeding limit")

            one_tx_list = self.__run_one_cross_shard_tx_list_by_root_block_hash(
                r_header.get_hash(), evm_state
            )
            tx_list.extend(one_tx_list)

            # Move to next root block header
            r_header = self.db.get_root_block_header_by_hash(r_header.hash_prev_block)

        check(evm_state.gas_used <= evm_state.gas_limit)
        # TODO: Refill local x-shard gas
        return tx_list

    def contain_remote_minor_block_hash(self, h):
        return self.db.contain_remote_minor_block_hash(h)

    def get_transaction_by_hash(self, h):
        """ Returns (block, index) where index is the position of tx in the block """
        block, index = self.db.get_transaction_by_hash(h)
        if block:
            return block, index
        if h in self.tx_dict:
            block = MinorBlock(MinorBlockHeader(), MinorBlockMeta())
            block.tx_list.append(self.tx_dict[h])
            return block, 0
        return None, None

    def get_transaction_receipt(
        self, h
    ) -> Optional[Tuple[MinorBlock, int, TransactionReceipt]]:
        block, index = self.db.get_transaction_by_hash(h)
        if not block:
            return None
        receipt = block.get_receipt(self.evm_state.db, index)
        if receipt.contract_address != Address.create_empty_account(0):
            address = receipt.contract_address
            check(
                address.full_shard_key
                == self.evm_state.get_full_shard_key(address.recipient)
            )
        return block, index, receipt

    def get_transaction_list_by_address(self, address, start, limit):
        if not self.env.cluster_config.ENABLE_TRANSACTION_HISTORY:
            return [], b""

        if start == bytes(1):  # get pending tx
            tx_list = []
            for orderable_tx in self.tx_queue.txs + self.tx_queue.aside:
                tx = orderable_tx.tx
                if Address(tx.sender, tx.from_full_shard_key) == address:
                    tx_list.append(
                        TransactionDetail(
                            Transaction(code=Code.create_evm_code(tx)).get_hash(),
                            address,
                            Address(tx.to, tx.to_full_shard_key) if tx.to else None,
                            tx.value,
                            block_height=0,
                            timestamp=0,
                            success=False,
                            gas_token_id=tx.gas_token_id,
                            transfer_token_id=tx.transfer_token_id,
                        )
                    )
            return tx_list, b""

        return self.db.get_transactions_by_address(address, start, limit)

    def get_shard_stats(self) -> ShardStats:
        cutoff = self.header_tip.create_time - 60
        block = self.db.get_minor_block_by_hash(self.header_tip.get_hash())
        tx_count = 0
        block_count = 0
        stale_block_count = 0
        last_block_time = 0
        while block.header.height > 0 and block.header.create_time > cutoff:
            tx_count += len(block.tx_list)
            block_count += 1
            stale_block_count += max(
                0, (self.db.get_block_count_by_height(block.header.height) - 1)
            )
            block = self.db.get_minor_block_by_hash(block.header.hash_prev_minor_block)
            if last_block_time == 0:
                last_block_time = self.header_tip.create_time - block.header.create_time

        check(stale_block_count >= 0)
        return ShardStats(
            branch=self.branch,
            height=self.header_tip.height,
            difficulty=self.header_tip.difficulty,
            coinbase_address=self.header_tip.coinbase_address,
            timestamp=self.header_tip.create_time,
            tx_count60s=tx_count,
            pending_tx_count=len(self.tx_queue),
            total_tx_count=self.db.get_total_tx_count(self.header_tip.get_hash()),
            block_count60s=block_count,
            stale_block_count60s=stale_block_count,
            last_block_time=last_block_time,
        )

    def get_logs(
        self,
        addresses: List[Address],
        topics: List[Optional[Union[str, List[str]]]],
        start_block: int,
        end_block: int,
    ) -> Optional[List[Log]]:
        if addresses and (
            len(set(addr.full_shard_key for addr in addresses)) != 1
            or self.env.quark_chain_config.get_full_shard_id_by_full_shard_key(
                addresses[0].full_shard_key
            )
            != self.full_shard_id
        ):
            # should have the same full_shard_id for the given addresses
            return None

        log_filter = Filter(self.db, addresses, topics, start_block, end_block)

        try:
            logs = log_filter.run()
            return logs
        except Exception as e:
            Logger.error_exception()
            return None

    def estimate_gas(self, tx: Transaction, from_address) -> Optional[int]:
        """Estimate a tx's gas usage by binary searching."""
        evm_tx_start_gas = tx.code.get_evm_transaction().startgas
        # binary search. similar as in go-ethereum
        lo = 21000 - 1
        hi = evm_tx_start_gas if evm_tx_start_gas > 21000 else self.evm_state.gas_limit
        cap = hi

        def run_tx(gas):
            try:
                evm_state = self.evm_state.ephemeral_clone()  # type: EvmState
                evm_state.gas_used = 0
                evm_tx = self.__validate_tx(tx, evm_state, from_address, gas=gas)
                success, _ = apply_transaction(
                    evm_state, evm_tx, tx_wrapper_hash=bytes(32)
                )
                return success
            except Exception:
                return False

        while lo + 1 < hi:
            mid = (lo + hi) // 2
            if run_tx(mid):
                hi = mid
            else:
                lo = mid

        if hi == cap and not run_tx(hi):
            return None
        return hi

    def gas_price(self) -> Optional[int]:
        curr_head = self.header_tip.get_hash()
        if curr_head == self.gas_price_suggestion_oracle.last_head:
            return self.gas_price_suggestion_oracle.last_price
        curr_height = self.header_tip.height
        start_height = curr_height - self.gas_price_suggestion_oracle.check_blocks + 1
        if start_height < 3:
            start_height = 3
        prices = []
        for i in range(start_height, curr_height + 1):
            block = self.db.get_minor_block_by_height(i)
            if not block:
                Logger.error("Failed to get block {} to retrieve gas price".format(i))
                continue
            prices.extend(block.get_block_prices())
        if not prices:
            return None
        prices.sort()
        price = prices[
            (len(prices) - 1) * self.gas_price_suggestion_oracle.percentile // 100
        ]
        self.gas_price_suggestion_oracle.last_price = price
        self.gas_price_suggestion_oracle.last_head = curr_head
        return price

    def _get_evm_state_from_height(self, height: Optional[int]) -> Optional[EvmState]:
        if height is None or height == self.header_tip.height:
            return self.evm_state

        # note `_get_evm_state_for_new_block` actually fetches the state in the previous block
        # so adding 1 is needed here to get the next block
        block = self.db.get_minor_block_by_height(height + 1)
        if not block:
            Logger.error("Failed to get block at height {}".format(height))
            return None
        return self._get_evm_state_for_new_block(block)

    def __get_coinbase_addresses_until_block(
        self, header_hash: bytes, length: int
    ) -> List[bytes]:
        """Get coinbase addresses up until block of given hash within the window."""
        curr_block = self.db.get_minor_block_by_hash(header_hash)
        if not curr_block:
            raise ValueError("curr block not found: hash %d" % header_hash)
        header = curr_block.header
        height = header.height
        prev_hash = header.hash_prev_minor_block
        if prev_hash in self.coinbase_addr_cache:  # mem cache hit
            _, addrs = self.coinbase_addr_cache[prev_hash]
            addrs = addrs.copy()
            if len(addrs) == length:
                addrs.popleft()
            addrs.append(header.coinbase_address.recipient)
        else:  # miss, iterating DB
            addrs = deque()
            for _ in range(length):
                addrs.appendleft(header.coinbase_address.recipient)
<<<<<<< HEAD
                header = self.db.get_minor_block_header_by_hash(
                    header.hash_prev_minor_block
                )
                if not header:
                    break
=======
                if header.height == 0:
                    break
                header = self.db.get_minor_block_header_by_hash(
                    header.hash_prev_minor_block
                )
                check(header is not None, "mysteriously missing block")
>>>>>>> 26e118d8
        self.coinbase_addr_cache[header_hash] = (height, addrs)
        # in case cached too much, clean up
        if len(self.coinbase_addr_cache) > 128:  # size around 640KB if window size 256
            self.coinbase_addr_cache = {
                k: (h, addrs)
                for k, (h, addrs) in self.coinbase_addr_cache.items()
                if h > height - 16  # keep most recent ones
            }
        return list(addrs)

    @functools.lru_cache(maxsize=16)
    def _get_posw_coinbase_blockcnt(self, header_hash: bytes) -> Dict[bytes, int]:
<<<<<<< HEAD
        """
        Get coinbase addresses up until the given block hash (inclusive) along with
        block counts within the PoSW window. Raise ValueError if anything goes wrong.
=======
        """ PoSW needed function: get coinbase addresses up until the given block
        hash (inclusive) along with block counts within the PoSW window.

        Raise ValueError if anything goes wrong.
>>>>>>> 26e118d8
        """
        coinbase_addrs = self.__get_coinbase_addresses_until_block(
            header_hash, self.shard_config.POSW_CONFIG.WINDOW_SIZE
        )
        return Counter(coinbase_addrs)<|MERGE_RESOLUTION|>--- conflicted
+++ resolved
@@ -1557,20 +1557,12 @@
             addrs = deque()
             for _ in range(length):
                 addrs.appendleft(header.coinbase_address.recipient)
-<<<<<<< HEAD
-                header = self.db.get_minor_block_header_by_hash(
-                    header.hash_prev_minor_block
-                )
-                if not header:
-                    break
-=======
                 if header.height == 0:
                     break
                 header = self.db.get_minor_block_header_by_hash(
                     header.hash_prev_minor_block
                 )
                 check(header is not None, "mysteriously missing block")
->>>>>>> 26e118d8
         self.coinbase_addr_cache[header_hash] = (height, addrs)
         # in case cached too much, clean up
         if len(self.coinbase_addr_cache) > 128:  # size around 640KB if window size 256
@@ -1583,16 +1575,10 @@
 
     @functools.lru_cache(maxsize=16)
     def _get_posw_coinbase_blockcnt(self, header_hash: bytes) -> Dict[bytes, int]:
-<<<<<<< HEAD
-        """
-        Get coinbase addresses up until the given block hash (inclusive) along with
-        block counts within the PoSW window. Raise ValueError if anything goes wrong.
-=======
         """ PoSW needed function: get coinbase addresses up until the given block
         hash (inclusive) along with block counts within the PoSW window.
 
         Raise ValueError if anything goes wrong.
->>>>>>> 26e118d8
         """
         coinbase_addrs = self.__get_coinbase_addresses_until_block(
             header_hash, self.shard_config.POSW_CONFIG.WINDOW_SIZE
