--- conflicted
+++ resolved
@@ -91,8 +91,6 @@
     PORT = 38392
     WEBSOCKET_JSON_RPC_PORT = None
     ID = ""
-<<<<<<< HEAD
-    CHAIN_MASK_LIST = None
     FULL_SHARD_ID_LIST = []
 
     def to_dict(self):
@@ -109,24 +107,6 @@
             f.get_full_shard_id() for f in config.FULL_SHARD_ID_LIST
         )
         return config
-=======
-
-    FULL_SHARD_ID_LIST = []
-
-    TYPE = "QKCRPC"
-
-
-    # def to_dict(self):
-    #     ret = super().to_dict()
-    #     ret["CHAIN_MASK_LIST"] = [m.value for m in self.CHAIN_MASK_LIST]
-    #     return ret
-    #
-    # @classmethod
-    # def from_dict(cls, d):
-    #     config = super().from_dict(d)
-    #     config.CHAIN_MASK_LIST = [ChainMask(v) for v in config.CHAIN_MASK_LIST]
-    #     return config
->>>>>>> eb2159be
 
 
 class SimpleNetworkConfig(BaseConfig):
@@ -450,11 +430,6 @@
                 slave_config = SlaveConfig()
                 slave_config.PORT = args.port_start + i
                 slave_config.ID = "S{}".format(i)
-<<<<<<< HEAD
-=======
-
-                # slave_config.CHAIN_MASK_LIST = [ChainMask(i | args.num_slaves)]
->>>>>>> eb2159be
 
                 slave_config.FULL_SHARD_ID_LIST = []
                 for j in range(shard_index, shard_index + num_shards_per_slave):
@@ -467,11 +442,6 @@
                     )
 
                 shard_index += num_shards_per_slave
-<<<<<<< HEAD
-=======
-                slave_config.FULL_SHARD_ID_LIST = shard_list
-
->>>>>>> eb2159be
                 config.SLAVE_LIST.append(slave_config)
 
             fd, config.json_filepath = tempfile.mkstemp()
