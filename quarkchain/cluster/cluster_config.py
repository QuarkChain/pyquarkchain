import argparse
import copy
import json
import os
import socket
import tempfile
from typing import List, Optional

from quarkchain.cluster.monitoring import KafkaSampleLogger
from quarkchain.cluster.rpc import SlaveInfo
from quarkchain.config import BaseConfig, ChainConfig, QuarkChainConfig
from quarkchain.core import Address
from quarkchain.utils import Logger, check, is_p2, int_left_most_bit

DEFAULT_HOST = socket.gethostbyname(socket.gethostname())


def update_genesis_alloc(cluser_config):
    """ Update ShardConfig.GENESIS.ALLOC """
    ALLOC_FILE_TEMPLATE = "alloc/{}.json"
    LOADTEST_FILE = "loadtest.json"

    if not cluser_config.GENESIS_DIR:
        return
    alloc_file_template = os.path.join(cluser_config.GENESIS_DIR, ALLOC_FILE_TEMPLATE)
    loadtest_file = os.path.join(cluser_config.GENESIS_DIR, LOADTEST_FILE)

    qkc_config = cluser_config.QUARKCHAIN

    allocation = {
        qkc_config.GENESIS_TOKEN: 1000000 * (10 ** 18),
        "QETC": 2 * (10 ** 8) * (10 ** 18),
        "QFB": 3 * (10 ** 8) * (10 ** 18),
        "QAAPL": 4 * (10 ** 8) * (10 ** 18),
        "QTSLA": 5 * (10 ** 8) * (10 ** 18),
    }

    old_shards = copy.deepcopy(qkc_config.shards)
    try:
        for chain_id in range(qkc_config.CHAIN_SIZE):
            alloc_file = alloc_file_template.format(chain_id)
            with open(alloc_file, "r") as f:
                items = json.load(f)
            for item in items:
                address = Address.create_from(item["address"])
                full_shard_id = qkc_config.get_full_shard_id_by_full_shard_key(
                    address.full_shard_key
                )
                qkc_config.shards[full_shard_id].GENESIS.ALLOC[
                    item["address"]
                ] = allocation

            Logger.info(
                "[{}] Imported {} genesis accounts into config from {}".format(
                    chain_id, len(items), alloc_file
                )
            )
    except Exception as e:
        Logger.warning(
            "Error importing genesis accounts from {}: {}".format(alloc_file, e)
        )
        qkc_config.shards = old_shards
        Logger.warning("Cleared all partially imported genesis accounts!")

    # each account in loadtest file is funded on all the shards
    try:
        with open(loadtest_file, "r") as f:
            items = json.load(f)
            qkc_config.loadtest_accounts = items

        for item in items:
            address = Address.create_from(item["address"])
            for full_shard_id, shard_config in qkc_config.shards.items():
                shard_config.GENESIS.ALLOC[
                    address.address_in_shard(full_shard_id).serialize().hex()
                ] = allocation

        Logger.info(
            "Imported {} loadtest accounts from {}".format(len(items), loadtest_file)
        )
    except Exception:
        Logger.info("No loadtest accounts imported into genesis alloc")


class MasterConfig(BaseConfig):
    MASTER_TO_SLAVE_CONNECT_RETRY_DELAY = 1.0


class SlaveConfig(BaseConfig):
    HOST = DEFAULT_HOST
    PORT = 38392
    WEBSOCKET_JSON_RPC_PORT = None
    ID = ""
<<<<<<< HEAD
    FULL_SHARD_ID_LIST = []
=======
    CHAIN_MASK_LIST = None
    TYPE = "QKCRPC"
>>>>>>> b9055594

    def to_dict(self):
        ret = super().to_dict()
        # format to hex
        ret["FULL_SHARD_ID_LIST"] = [
            "0x{:08x}".format(i) for i in self.FULL_SHARD_ID_LIST
        ]
        return ret

    @classmethod
    def from_dict(cls, d, chains: Optional[List[ChainConfig]] = None):
        config = super().from_dict(d)
        # bail if both full shard ID list and chain mask list exist
        shard_ids = getattr(config, "FULL_SHARD_ID_LIST", None)
        chain_mask = getattr(config, "CHAIN_MASK_LIST", None)
        if shard_ids and chain_mask:
            raise ValueError(
                "Can only have either FULL_SHARD_ID_LIST or CHAIN_MASK_LIST"
            )
        elif shard_ids:
            # parse from hex to int
            config.FULL_SHARD_ID_LIST = [int(h, 16) for h in config.FULL_SHARD_ID_LIST]
        elif chain_mask:
            if chains is None:
                raise ValueError(
                    "Can't handle legacy CHAIN_MASK_LIST without chain configs"
                )
            # a simple way to be backward compatible with hard-coded shard ID
            # e.g. chain mask 4 => 0x00000001, 0x00040001
            # note that this only works if every chain has 1 shard only
            check(all(chain.SHARD_SIZE == 1 for chain in chains))
            for m in chain_mask:
                bit_mask = (1 << (int_left_most_bit(m) - 1)) - 1
                config.FULL_SHARD_ID_LIST = [
                    int("0x{:04x}0001".format(chain_id), 16)
                    for chain_id in range(len(chains))
                    if chain_id & bit_mask == m & bit_mask
                ]
            delattr(config, "CHAIN_MASK_LIST")
        else:
            raise ValueError(
                "Missing FULL_SHARD_ID_LIST (or CHAIN_MASK_LIST as legacy config)"
            )
        return config


class SimpleNetworkConfig(BaseConfig):
    BOOTSTRAP_HOST = DEFAULT_HOST
    BOOTSTRAP_PORT = 38291


class P2PConfig(BaseConfig):
    # *new p2p module*
    BOOT_NODES = ""  # comma separated enodes format: enode://PUBKEY@IP:PORT
    PRIV_KEY = ""
    MAX_PEERS = 25
    UPNP = False
    ALLOW_DIAL_IN_RATIO = 1.0
    PREFERRED_NODES = ""
    DISCOVERY_ONLY = False
    CRAWLING_ROUTING_TABLE_FILE_PATH = None


class MonitoringConfig(BaseConfig):
    """None of the configs here is available in commandline, so just set the json file to change defaults
    """

    NETWORK_NAME = ""
    CLUSTER_ID = DEFAULT_HOST
    KAFKA_REST_ADDRESS = ""  # REST API endpoint for logging to Kafka, IP[:PORT] format
    MINER_TOPIC = "qkc_miner"
    PROPAGATION_TOPIC = "block_propagation"
    ERRORS = "error"


class ClusterConfig(BaseConfig):
    P2P_PORT = 38291
    JSON_RPC_PORT = 38391
    PRIVATE_JSON_RPC_PORT = 38491
    JSON_RPC_HOST = "localhost"
    GRPC_SERVER_HOST = "localhost"
    GRPC_SERVER_PORT = 50051
    PRIVATE_JSON_RPC_HOST = "localhost"
    ENABLE_PUBLIC_JSON_RPC = True
    ENABLE_PRIVATE_JSON_RPC = True
    ENABLE_TRANSACTION_HISTORY = False
    ENABLE_GRPC_SERVER = False

    DB_PATH_ROOT = "./db"
    LOG_LEVEL = "info"

    START_SIMULATED_MINING = False
    CLEAN = False
    GENESIS_DIR = None

    QUARKCHAIN = None
    MASTER = None
    SLAVE_LIST = None
    GRPC_SLAVE_LIST = None
    SIMPLE_NETWORK = None
    P2P = None

    MONITORING = None

    def __init__(self):
        self.QUARKCHAIN = QuarkChainConfig()
        self.MASTER = MasterConfig()
        self.SLAVE_LIST = []  # type: List[SlaveConfig]
        self.GRPC_SLAVE_LIST = []  # type: List[SlaveConfig]
        self.SIMPLE_NETWORK = SimpleNetworkConfig()
        self._json_filepath = None
        self.MONITORING = MonitoringConfig()
        self.kafka_logger = KafkaSampleLogger(self)

        slave_config = SlaveConfig()
        slave_config.PORT = 38000
        slave_config.ID = "S0"
        slave_config.FULL_SHARD_ID_LIST = [1]
        self.SLAVE_LIST.append(slave_config)

        fd, self.json_filepath = tempfile.mkstemp()
        with os.fdopen(fd, "w") as tmp:
            tmp.write(self.to_json())

    def get_slave_info_list(self):
        results = []
        for slave in self.SLAVE_LIST:
            results.append(
                SlaveInfo(slave.ID, slave.HOST, slave.PORT, slave.FULL_SHARD_ID_LIST)
            )
        return results

    def get_slave_config(self, id):
        for slave in self.SLAVE_LIST:
            if slave.ID == id:
                return slave
        raise RuntimeError("Slave id {0} does not exist in cluster config".format(id))

    @property
    def json_filepath(self):
        return self._json_filepath

    @json_filepath.setter
    def json_filepath(self, value):
        self._json_filepath = value

    def use_p2p(self):
        return self.P2P is not None

    def use_mem_db(self):
        return not self.DB_PATH_ROOT

    def apply_env(self):
        for k, v in os.environ.items():
            key_path = k.split("__")
            if key_path[0] != "QKC":
                continue

            print("Applying env {0}: {1}".format(k, v))

            config = self
            for i in range(1, len(key_path) - 1):
                name = key_path[i]
                if not hasattr(config, name):
                    raise ValueError("Cannot apply env {}: key not found".format(k))

                config = getattr(config, name)
                if not isinstance(config, BaseConfig):
                    raise ValueError("Cannot apply env {}: config not found".format(k))

            if not hasattr(config, key_path[-1]):
                raise ValueError("Cannot apply env {}: key not found".format(k))
            setattr(config, key_path[-1], eval(v))

    @classmethod
    def attach_arguments(cls, parser):
        parser.add_argument("--cluster_config", default="", type=str)
        parser.add_argument("--log_level", default=ClusterConfig.LOG_LEVEL, type=str)
        parser.add_argument(
            "--clean", action="store_true", default=ClusterConfig.CLEAN, dest="clean"
        )
        parser.add_argument(
            "--start_simulated_mining",
            action="store_true",
            default=ClusterConfig.START_SIMULATED_MINING,
            dest="start_simulated_mining",
        )
        pwd = os.path.dirname(os.path.abspath(__file__))
        default_genesis_dir = os.path.join(pwd, "../genesis_data")
        parser.add_argument("--genesis_dir", default=default_genesis_dir, type=str)

        parser.add_argument(
            "--num_chains", default=QuarkChainConfig.CHAIN_SIZE, type=int
        )
        parser.add_argument(
            "--num_shards_per_chain", default=ChainConfig.SHARD_SIZE, type=int
        )
        parser.add_argument("--root_block_interval_sec", default=10, type=int)
        parser.add_argument("--minor_block_interval_sec", default=3, type=int)
        parser.add_argument(
            "--network_id", default=QuarkChainConfig.NETWORK_ID, type=int
        )
        parser.add_argument(
            "--default_token",
            default=QuarkChainConfig.GENESIS_TOKEN,
            type=str,
            help="sets GENESIS_TOKEN and DEFAULT_CHAIN_TOKEN",
        )

        parser.add_argument("--num_slaves", default=4, type=int)
        parser.add_argument("--port_start", default=38000, type=int)
        parser.add_argument(
            "--db_path_root", default=ClusterConfig.DB_PATH_ROOT, type=str
        )
        parser.add_argument("--p2p_port", default=ClusterConfig.P2P_PORT, type=int)
        parser.add_argument(
            "--json_rpc_port", default=ClusterConfig.JSON_RPC_PORT, type=int
        )
        parser.add_argument(
            "--json_rpc_private_port",
            default=ClusterConfig.PRIVATE_JSON_RPC_PORT,
            type=int,
        )
        parser.add_argument(
            "--json_rpc_host", default=ClusterConfig.JSON_RPC_HOST, type=str
        )
        parser.add_argument(
            "--json_rpc_private_host",
            default=ClusterConfig.PRIVATE_JSON_RPC_HOST,
            type=str,
        )
        parser.add_argument(
            "--enable_public_json_rpc",
            default=ClusterConfig.ENABLE_PUBLIC_JSON_RPC,
            type=bool,
        )
        parser.add_argument(
            "--enable_private_json_rpc",
            default=ClusterConfig.ENABLE_PRIVATE_JSON_RPC,
            type=bool,
        )
        parser.add_argument(
            "--enable_transaction_history",
            action="store_true",
            default=False,
            dest="enable_transaction_history",
        )
        parser.add_argument("--enable_grpc_server", action="store_true", default=False)

        parser.add_argument(
            "--grpc_server_host", default=ClusterConfig.GRPC_SERVER_HOST, type=str
        )

        parser.add_argument(
            "--grpc_server_port", default=ClusterConfig.GRPC_SERVER_PORT, type=int
        )

        parser.add_argument(
            "--simple_network_bootstrap_host",
            default=SimpleNetworkConfig.BOOTSTRAP_HOST,
        )
        parser.add_argument(
            "--simple_network_bootstrap_port",
            default=SimpleNetworkConfig.BOOTSTRAP_PORT,
        )
        # p2p module
        parser.add_argument(
            "--p2p",
            action="store_true",
            default=False,
            dest="p2p",
            help="enables new p2p module",
        )
        parser.add_argument(
            "--max_peers",
            default=P2PConfig.MAX_PEERS,
            type=int,
            help="max peer for new p2p module",
        )
        parser.add_argument(
            "--bootnodes",
            default="",
            type=str,
            help="comma seperated enodes in the format: enode://PUBKEY@IP:PORT",
        )
        parser.add_argument(
            "--upnp",
            action="store_true",
            default=False,
            dest="upnp",
            help="if true, automatically runs a upnp service that sets port mapping on upnp-enabled devices",
        )
        parser.add_argument(
            "--privkey",
            default="",
            type=str,
            help="if empty, will be automatically generated; but note that it will be lost upon node reboot",
        )
        parser.add_argument(
            "--check_db",
            default=False,
            type=bool,
            help="if true, will perform integrity check on db only",
        )

        parser.add_argument("--monitoring_kafka_rest_address", default="", type=str)

    @classmethod
    def create_from_args(cls, args):
        """ Create ClusterConfig either from the JSON file or cmd flags.
        """

        def __create_from_args_internal():
            check(
                is_p2(args.num_shards_per_chain),
                "--num_shards_per_chain must be power of 2",
            )
            check(is_p2(args.num_slaves), "--num_slaves must be power of 2")

            config = ClusterConfig()
            config.LOG_LEVEL = args.log_level
            config.DB_PATH_ROOT = args.db_path_root

            config.P2P_PORT = args.p2p_port
            config.JSON_RPC_PORT = args.json_rpc_port
            config.PRIVATE_JSON_RPC_PORT = args.json_rpc_private_port
            config.JSON_RPC_HOST = args.json_rpc_host
            config.PRIVATE_JSON_RPC_HOST = args.json_rpc_private_host

            config.CLEAN = args.clean
            config.START_SIMULATED_MINING = args.start_simulated_mining
            config.ENABLE_TRANSACTION_HISTORY = args.enable_transaction_history

            config.QUARKCHAIN.update(
                args.num_chains,
                args.num_shards_per_chain,
                args.root_block_interval_sec,
                args.minor_block_interval_sec,
                args.default_token,
            )
            config.QUARKCHAIN.NETWORK_ID = args.network_id

            config.GENESIS_DIR = args.genesis_dir

            config.MONITORING.KAFKA_REST_ADDRESS = args.monitoring_kafka_rest_address

            if args.p2p:
                config.SIMPLE_NETWORK = None
                config.P2P = P2PConfig()
                # p2p module
                config.P2P.BOOT_NODES = args.bootnodes
                config.P2P.PRIV_KEY = args.privkey
                config.P2P.MAX_PEERS = args.max_peers
                config.P2P.UPNP = args.upnp
            else:
                config.P2P = None
                config.SIMPLE_NETWORK = SimpleNetworkConfig()
                config.SIMPLE_NETWORK.BOOTSTRAP_HOST = (
                    args.simple_network_bootstrap_host
                )
                config.SIMPLE_NETWORK.BOOTSTRAP_PORT = (
                    args.simple_network_bootstrap_port
                )

            if args.enable_grpc_server == True:
                config.ENABLE_GRPC_SERVER = args.enable_grpc_server
                config.GRPC_SERVER_HOST = args.grpc_server_host
                config.GRPC_SERVER_PORT = args.grpc_server_port

            config.SLAVE_LIST = []
            for i in range(args.num_slaves):
                slave_config = SlaveConfig()
                slave_config.PORT = args.port_start + i
                slave_config.ID = "S{}".format(i)
<<<<<<< HEAD
                slave_config.FULL_SHARD_ID_LIST = []
=======
                slave_config.CHAIN_MASK_LIST = [ChainMask(i | args.num_slaves)]
>>>>>>> b9055594
                config.SLAVE_LIST.append(slave_config)

            # assign full shard IDs to each slave, using hex strings to write into JSON
            full_shard_ids = [
                (i << 16) + args.num_shards_per_chain + j
                for i in range(args.num_chains)
                for j in range(args.num_shards_per_chain)
            ]
            for i, full_shard_id in enumerate(full_shard_ids):
                slave = config.SLAVE_LIST[i % args.num_slaves]
                slave.FULL_SHARD_ID_LIST.append(full_shard_id)

            fd, config.json_filepath = tempfile.mkstemp()
            with os.fdopen(fd, "w") as tmp:
                tmp.write(config.to_json())
            return config

        if args.cluster_config:
            with open(args.cluster_config) as f:
                config = cls.from_json(f.read())
                config.json_filepath = args.cluster_config
        else:
            config = __create_from_args_internal()
        config.apply_env()
        Logger.set_logging_level(config.LOG_LEVEL)
        Logger.set_kafka_logger(config.kafka_logger)
        update_genesis_alloc(config)
        return config

    def to_dict(self):
        ret = super().to_dict()
        ret["QUARKCHAIN"] = self.QUARKCHAIN.to_dict()
        ret["MONITORING"] = self.MONITORING.to_dict()
        ret["MASTER"] = self.MASTER.to_dict()
        ret["GRPC_SLAVE_LIST"] = [s.to_dict() for s in self.GRPC_SLAVE_LIST]
        ret["SLAVE_LIST"] = [s.to_dict() for s in self.SLAVE_LIST]
        if self.P2P:
            ret["P2P"] = self.P2P.to_dict()
            del ret["SIMPLE_NETWORK"]
        else:
            ret["SIMPLE_NETWORK"] = self.SIMPLE_NETWORK.to_dict()
            del ret["P2P"]

        return ret

    @classmethod
    def from_dict(cls, d):
        config = super().from_dict(d)
        config.QUARKCHAIN = QuarkChainConfig.from_dict(config.QUARKCHAIN)
        config.MONITORING = MonitoringConfig.from_dict(config.MONITORING)
        config.MASTER = MasterConfig.from_dict(config.MASTER)
<<<<<<< HEAD
        config.SLAVE_LIST = [
            SlaveConfig.from_dict(s, config.QUARKCHAIN.CHAINS)
            for s in config.SLAVE_LIST
=======
        if config.SLAVE_LIST and config.GRPC_SLAVE_LIST:
            raise ValueError(
                "should not have qkc slave and grpc slave at the same time"
            )
        config.SLAVE_LIST = [SlaveConfig.from_dict(s) for s in config.SLAVE_LIST]
        config.GRPC_SLAVE_LIST = [
            SlaveConfig.from_dict(s) for s in config.GRPC_SLAVE_LIST
>>>>>>> b9055594
        ]

        if "P2P" in d:
            config.P2P = P2PConfig.from_dict(d["P2P"])
        else:
            config.SIMPLE_NETWORK = SimpleNetworkConfig.from_dict(d["SIMPLE_NETWORK"])

        return config


if __name__ == "__main__":
    parser = argparse.ArgumentParser()
    ClusterConfig.attach_arguments(parser)
    args = parser.parse_args()
    config = ClusterConfig.create_from_args(args)
    print(config.to_json())<|MERGE_RESOLUTION|>--- conflicted
+++ resolved
@@ -91,12 +91,8 @@
     PORT = 38392
     WEBSOCKET_JSON_RPC_PORT = None
     ID = ""
-<<<<<<< HEAD
     FULL_SHARD_ID_LIST = []
-=======
-    CHAIN_MASK_LIST = None
     TYPE = "QKCRPC"
->>>>>>> b9055594
 
     def to_dict(self):
         ret = super().to_dict()
@@ -471,11 +467,7 @@
                 slave_config = SlaveConfig()
                 slave_config.PORT = args.port_start + i
                 slave_config.ID = "S{}".format(i)
-<<<<<<< HEAD
                 slave_config.FULL_SHARD_ID_LIST = []
-=======
-                slave_config.CHAIN_MASK_LIST = [ChainMask(i | args.num_slaves)]
->>>>>>> b9055594
                 config.SLAVE_LIST.append(slave_config)
 
             # assign full shard IDs to each slave, using hex strings to write into JSON
@@ -527,19 +519,15 @@
         config.QUARKCHAIN = QuarkChainConfig.from_dict(config.QUARKCHAIN)
         config.MONITORING = MonitoringConfig.from_dict(config.MONITORING)
         config.MASTER = MasterConfig.from_dict(config.MASTER)
-<<<<<<< HEAD
+        if config.SLAVE_LIST and config.GRPC_SLAVE_LIST:
+            raise ValueError(
+                "should not have qkc slave and grpc slave at the same time"
+            )
         config.SLAVE_LIST = [
             SlaveConfig.from_dict(s, config.QUARKCHAIN.CHAINS)
             for s in config.SLAVE_LIST
-=======
-        if config.SLAVE_LIST and config.GRPC_SLAVE_LIST:
-            raise ValueError(
-                "should not have qkc slave and grpc slave at the same time"
-            )
-        config.SLAVE_LIST = [SlaveConfig.from_dict(s) for s in config.SLAVE_LIST]
         config.GRPC_SLAVE_LIST = [
             SlaveConfig.from_dict(s) for s in config.GRPC_SLAVE_LIST
->>>>>>> b9055594
         ]
 
         if "P2P" in d:
