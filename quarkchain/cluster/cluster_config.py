--- conflicted
+++ resolved
@@ -91,13 +91,11 @@
     PORT = 38392
     WEBSOCKET_JSON_RPC_PORT = None
     ID = ""
-<<<<<<< HEAD
-    # CHAIN_MASK_LIST = None
+
     FULL_SHARD_ID_LIST = []
-=======
-    CHAIN_MASK_LIST = None
+
     TYPE = "QKCRPC"
->>>>>>> 826a7ded
+
 
     # def to_dict(self):
     #     ret = super().to_dict()
@@ -433,7 +431,7 @@
                 slave_config = SlaveConfig()
                 slave_config.PORT = args.port_start + i
                 slave_config.ID = "S{}".format(i)
-<<<<<<< HEAD
+
                 # slave_config.CHAIN_MASK_LIST = [ChainMask(i | args.num_slaves)]
 
                 shard_list = []
@@ -446,9 +444,7 @@
 
                 shard_index += num_shards_per_slave
                 slave_config.FULL_SHARD_ID_LIST = shard_list
-=======
-                slave_config.CHAIN_MASK_LIST = [ChainMask(i | args.num_slaves)]
->>>>>>> 826a7ded
+
                 config.SLAVE_LIST.append(slave_config)
 
             fd, config.json_filepath = tempfile.mkstemp()
